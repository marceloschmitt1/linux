--- conflicted
+++ resolved
@@ -18,13 +18,12 @@
 	dwc3-y				+= gadget.o ep0.o
 endif
 
-<<<<<<< HEAD
 ifneq ($(CONFIG_USB_DWC3_OTG),)
 	dwc3-y				+= otg.o
-=======
+endif
+
 ifneq ($(CONFIG_USB_DWC3_DUAL_ROLE),)
 	dwc3-y				+= drd.o
->>>>>>> bebc6082
 endif
 
 ifneq ($(CONFIG_USB_DWC3_ULPI),)
