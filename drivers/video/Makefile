--- conflicted
+++ resolved
@@ -150,11 +150,7 @@
 obj-$(CONFIG_FB_JZ4740)		  += jz4740_fb.o
 obj-$(CONFIG_FB_PUV3_UNIGFX)      += fb-puv3.o
 obj-$(CONFIG_FB_HYPERV)		  += hyperv_fb.o
-<<<<<<< HEAD
-obj-y                             += xylon/
-=======
 obj-$(CONFIG_FB_OPENCORES)	  += ocfb.o
->>>>>>> 455c6fdb
 
 # Platform or fallback drivers go here
 obj-$(CONFIG_FB_UVESA)            += uvesafb.o
