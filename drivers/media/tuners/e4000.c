--- conflicted
+++ resolved
@@ -20,12 +20,9 @@
 
 #include "e4000_priv.h"
 #include <linux/math64.h>
-<<<<<<< HEAD
-=======
 
 /* Max transfer size done by I2C transfer functions */
 #define MAX_XFER_SIZE  64
->>>>>>> d8ec26d7
 
 /* write multiple registers */
 static int e4000_wr_regs(struct e4000_priv *priv, u8 reg, u8 *val, int len)
