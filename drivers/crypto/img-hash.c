/*
 * Copyright (c) 2014 Imagination Technologies
 * Authors:  Will Thomas, James Hartley
 *
 * This program is free software; you can redistribute it and/or modify
 * it under the terms of the GNU General Public License version 2 as published
 * by the Free Software Foundation.
 *
 *	Interface structure taken from omap-sham driver
 */

#include <linux/clk.h>
#include <linux/dmaengine.h>
#include <linux/interrupt.h>
#include <linux/io.h>
#include <linux/kernel.h>
#include <linux/module.h>
#include <linux/of_device.h>
#include <linux/platform_device.h>
#include <linux/scatterlist.h>

#include <crypto/internal/hash.h>
#include <crypto/md5.h>
#include <crypto/sha.h>

#define CR_RESET			0
#define CR_RESET_SET			1
#define CR_RESET_UNSET			0

#define CR_MESSAGE_LENGTH_H		0x4
#define CR_MESSAGE_LENGTH_L		0x8

#define CR_CONTROL			0xc
#define CR_CONTROL_BYTE_ORDER_3210	0
#define CR_CONTROL_BYTE_ORDER_0123	1
#define CR_CONTROL_BYTE_ORDER_2310	2
#define CR_CONTROL_BYTE_ORDER_1032	3
#define CR_CONTROL_BYTE_ORDER_SHIFT	8
#define CR_CONTROL_ALGO_MD5	0
#define CR_CONTROL_ALGO_SHA1	1
#define CR_CONTROL_ALGO_SHA224	2
#define CR_CONTROL_ALGO_SHA256	3

#define CR_INTSTAT			0x10
#define CR_INTENAB			0x14
#define CR_INTCLEAR			0x18
#define CR_INT_RESULTS_AVAILABLE	BIT(0)
#define CR_INT_NEW_RESULTS_SET		BIT(1)
#define CR_INT_RESULT_READ_ERR		BIT(2)
#define CR_INT_MESSAGE_WRITE_ERROR	BIT(3)
#define CR_INT_STATUS			BIT(8)

#define CR_RESULT_QUEUE		0x1c
#define CR_RSD0				0x40
#define CR_CORE_REV			0x50
#define CR_CORE_DES1		0x60
#define CR_CORE_DES2		0x70

#define DRIVER_FLAGS_BUSY		BIT(0)
#define DRIVER_FLAGS_FINAL		BIT(1)
#define DRIVER_FLAGS_DMA_ACTIVE		BIT(2)
#define DRIVER_FLAGS_OUTPUT_READY	BIT(3)
#define DRIVER_FLAGS_INIT		BIT(4)
#define DRIVER_FLAGS_CPU		BIT(5)
#define DRIVER_FLAGS_DMA_READY		BIT(6)
#define DRIVER_FLAGS_ERROR		BIT(7)
#define DRIVER_FLAGS_SG			BIT(8)
#define DRIVER_FLAGS_SHA1		BIT(18)
#define DRIVER_FLAGS_SHA224		BIT(19)
#define DRIVER_FLAGS_SHA256		BIT(20)
#define DRIVER_FLAGS_MD5		BIT(21)

#define IMG_HASH_QUEUE_LENGTH		20
#define IMG_HASH_DMA_BURST		4
#define IMG_HASH_DMA_THRESHOLD		64

#ifdef __LITTLE_ENDIAN
#define IMG_HASH_BYTE_ORDER		CR_CONTROL_BYTE_ORDER_3210
#else
#define IMG_HASH_BYTE_ORDER		CR_CONTROL_BYTE_ORDER_0123
#endif

struct img_hash_dev;

struct img_hash_request_ctx {
	struct img_hash_dev	*hdev;
	u8 digest[SHA256_DIGEST_SIZE] __aligned(sizeof(u32));
	unsigned long		flags;
	size_t			digsize;

	dma_addr_t		dma_addr;
	size_t			dma_ct;

	/* sg root */
	struct scatterlist	*sgfirst;
	/* walk state */
	struct scatterlist	*sg;
	size_t			nents;
	size_t			offset;
	unsigned int		total;
	size_t			sent;

	unsigned long		op;

	size_t			bufcnt;
	struct ahash_request	fallback_req;

	/* Zero length buffer must remain last member of struct */
	u8 buffer[0] __aligned(sizeof(u32));
};

struct img_hash_ctx {
	struct img_hash_dev	*hdev;
	unsigned long		flags;
	struct crypto_ahash	*fallback;
};

struct img_hash_dev {
	struct list_head	list;
	struct device		*dev;
	struct clk		*hash_clk;
	struct clk		*sys_clk;
	void __iomem		*io_base;

	phys_addr_t		bus_addr;
	void __iomem		*cpu_addr;

	spinlock_t		lock;
	int			err;
	struct tasklet_struct	done_task;
	struct tasklet_struct	dma_task;

	unsigned long		flags;
	struct crypto_queue	queue;
	struct ahash_request	*req;

	struct dma_chan		*dma_lch;
};

struct img_hash_drv {
	struct list_head dev_list;
	spinlock_t lock;
};

static struct img_hash_drv img_hash = {
	.dev_list = LIST_HEAD_INIT(img_hash.dev_list),
	.lock = __SPIN_LOCK_UNLOCKED(img_hash.lock),
};

static inline u32 img_hash_read(struct img_hash_dev *hdev, u32 offset)
{
	return readl_relaxed(hdev->io_base + offset);
}

static inline void img_hash_write(struct img_hash_dev *hdev,
				  u32 offset, u32 value)
{
	writel_relaxed(value, hdev->io_base + offset);
}

static inline u32 img_hash_read_result_queue(struct img_hash_dev *hdev)
{
	return be32_to_cpu(img_hash_read(hdev, CR_RESULT_QUEUE));
}

static void img_hash_start(struct img_hash_dev *hdev, bool dma)
{
	struct img_hash_request_ctx *ctx = ahash_request_ctx(hdev->req);
	u32 cr = IMG_HASH_BYTE_ORDER << CR_CONTROL_BYTE_ORDER_SHIFT;

	if (ctx->flags & DRIVER_FLAGS_MD5)
		cr |= CR_CONTROL_ALGO_MD5;
	else if (ctx->flags & DRIVER_FLAGS_SHA1)
		cr |= CR_CONTROL_ALGO_SHA1;
	else if (ctx->flags & DRIVER_FLAGS_SHA224)
		cr |= CR_CONTROL_ALGO_SHA224;
	else if (ctx->flags & DRIVER_FLAGS_SHA256)
		cr |= CR_CONTROL_ALGO_SHA256;
	dev_dbg(hdev->dev, "Starting hash process\n");
	img_hash_write(hdev, CR_CONTROL, cr);

	/*
	 * The hardware block requires two cycles between writing the control
	 * register and writing the first word of data in non DMA mode, to
	 * ensure the first data write is not grouped in burst with the control
	 * register write a read is issued to 'flush' the bus.
	 */
	if (!dma)
		img_hash_read(hdev, CR_CONTROL);
}

static int img_hash_xmit_cpu(struct img_hash_dev *hdev, const u8 *buf,
			     size_t length, int final)
{
	u32 count, len32;
	const u32 *buffer = (const u32 *)buf;

	dev_dbg(hdev->dev, "xmit_cpu:  length: %zu bytes\n", length);

	if (final)
		hdev->flags |= DRIVER_FLAGS_FINAL;

	len32 = DIV_ROUND_UP(length, sizeof(u32));

	for (count = 0; count < len32; count++)
		writel_relaxed(buffer[count], hdev->cpu_addr);

	return -EINPROGRESS;
}

static void img_hash_dma_callback(void *data)
{
	struct img_hash_dev *hdev = (struct img_hash_dev *)data;
	struct img_hash_request_ctx *ctx = ahash_request_ctx(hdev->req);

	if (ctx->bufcnt) {
		img_hash_xmit_cpu(hdev, ctx->buffer, ctx->bufcnt, 0);
		ctx->bufcnt = 0;
	}
	if (ctx->sg)
		tasklet_schedule(&hdev->dma_task);
}

static int img_hash_xmit_dma(struct img_hash_dev *hdev, struct scatterlist *sg)
{
	struct dma_async_tx_descriptor *desc;
	struct img_hash_request_ctx *ctx = ahash_request_ctx(hdev->req);

	ctx->dma_ct = dma_map_sg(hdev->dev, sg, 1, DMA_TO_DEVICE);
	if (ctx->dma_ct == 0) {
		dev_err(hdev->dev, "Invalid DMA sg\n");
		hdev->err = -EINVAL;
		return -EINVAL;
	}

	desc = dmaengine_prep_slave_sg(hdev->dma_lch,
				       sg,
				       ctx->dma_ct,
				       DMA_MEM_TO_DEV,
				       DMA_PREP_INTERRUPT | DMA_CTRL_ACK);
	if (!desc) {
		dev_err(hdev->dev, "Null DMA descriptor\n");
		hdev->err = -EINVAL;
		dma_unmap_sg(hdev->dev, sg, 1, DMA_TO_DEVICE);
		return -EINVAL;
	}
	desc->callback = img_hash_dma_callback;
	desc->callback_param = hdev;
	dmaengine_submit(desc);
	dma_async_issue_pending(hdev->dma_lch);

	return 0;
}

static int img_hash_write_via_cpu(struct img_hash_dev *hdev)
{
	struct img_hash_request_ctx *ctx = ahash_request_ctx(hdev->req);

	ctx->bufcnt = sg_copy_to_buffer(hdev->req->src, sg_nents(ctx->sg),
					ctx->buffer, hdev->req->nbytes);

	ctx->total = hdev->req->nbytes;
	ctx->bufcnt = 0;

	hdev->flags |= (DRIVER_FLAGS_CPU | DRIVER_FLAGS_FINAL);

	img_hash_start(hdev, false);

	return img_hash_xmit_cpu(hdev, ctx->buffer, ctx->total, 1);
}

static int img_hash_finish(struct ahash_request *req)
{
	struct img_hash_request_ctx *ctx = ahash_request_ctx(req);

	if (!req->result)
		return -EINVAL;

	memcpy(req->result, ctx->digest, ctx->digsize);

	return 0;
}

static void img_hash_copy_hash(struct ahash_request *req)
{
	struct img_hash_request_ctx *ctx = ahash_request_ctx(req);
	u32 *hash = (u32 *)ctx->digest;
	int i;

	for (i = (ctx->digsize / sizeof(u32)) - 1; i >= 0; i--)
		hash[i] = img_hash_read_result_queue(ctx->hdev);
}

static void img_hash_finish_req(struct ahash_request *req, int err)
{
	struct img_hash_request_ctx *ctx = ahash_request_ctx(req);
	struct img_hash_dev *hdev =  ctx->hdev;

	if (!err) {
		img_hash_copy_hash(req);
		if (DRIVER_FLAGS_FINAL & hdev->flags)
			err = img_hash_finish(req);
	} else {
		dev_warn(hdev->dev, "Hash failed with error %d\n", err);
		ctx->flags |= DRIVER_FLAGS_ERROR;
	}

	hdev->flags &= ~(DRIVER_FLAGS_DMA_READY | DRIVER_FLAGS_OUTPUT_READY |
		DRIVER_FLAGS_CPU | DRIVER_FLAGS_BUSY | DRIVER_FLAGS_FINAL);

	if (req->base.complete)
		req->base.complete(&req->base, err);
}

static int img_hash_write_via_dma(struct img_hash_dev *hdev)
{
	struct img_hash_request_ctx *ctx = ahash_request_ctx(hdev->req);

	img_hash_start(hdev, true);

	dev_dbg(hdev->dev, "xmit dma size: %d\n", ctx->total);

	if (!ctx->total)
		hdev->flags |= DRIVER_FLAGS_FINAL;

	hdev->flags |= DRIVER_FLAGS_DMA_ACTIVE | DRIVER_FLAGS_FINAL;

	tasklet_schedule(&hdev->dma_task);

	return -EINPROGRESS;
}

static int img_hash_dma_init(struct img_hash_dev *hdev)
{
	struct dma_slave_config dma_conf;
	int err = -EINVAL;

	hdev->dma_lch = dma_request_slave_channel(hdev->dev, "tx");
	if (!hdev->dma_lch) {
		dev_err(hdev->dev, "Couldn't acquire a slave DMA channel.\n");
		return -EBUSY;
	}
	dma_conf.direction = DMA_MEM_TO_DEV;
	dma_conf.dst_addr = hdev->bus_addr;
	dma_conf.dst_addr_width = DMA_SLAVE_BUSWIDTH_4_BYTES;
	dma_conf.dst_maxburst = IMG_HASH_DMA_BURST;
	dma_conf.device_fc = false;

	err = dmaengine_slave_config(hdev->dma_lch,  &dma_conf);
	if (err) {
		dev_err(hdev->dev, "Couldn't configure DMA slave.\n");
		dma_release_channel(hdev->dma_lch);
		return err;
	}

	return 0;
}

static void img_hash_dma_task(unsigned long d)
{
	struct img_hash_dev *hdev = (struct img_hash_dev *)d;
	struct img_hash_request_ctx *ctx = ahash_request_ctx(hdev->req);
	u8 *addr;
	size_t nbytes, bleft, wsend, len, tbc;
	struct scatterlist tsg;

	if (!hdev->req || !ctx->sg)
		return;

	addr = sg_virt(ctx->sg);
	nbytes = ctx->sg->length - ctx->offset;

	/*
	 * The hash accelerator does not support a data valid mask. This means
	 * that if each dma (i.e. per page) is not a multiple of 4 bytes, the
	 * padding bytes in the last word written by that dma would erroneously
	 * be included in the hash. To avoid this we round down the transfer,
	 * and add the excess to the start of the next dma. It does not matter
	 * that the final dma may not be a multiple of 4 bytes as the hashing
	 * block is programmed to accept the correct number of bytes.
	 */

	bleft = nbytes % 4;
	wsend = (nbytes / 4);

	if (wsend) {
		sg_init_one(&tsg, addr + ctx->offset, wsend * 4);
		if (img_hash_xmit_dma(hdev, &tsg)) {
			dev_err(hdev->dev, "DMA failed, falling back to CPU");
			ctx->flags |= DRIVER_FLAGS_CPU;
			hdev->err = 0;
			img_hash_xmit_cpu(hdev, addr + ctx->offset,
					  wsend * 4, 0);
			ctx->sent += wsend * 4;
			wsend = 0;
		} else {
			ctx->sent += wsend * 4;
		}
	}

	if (bleft) {
		ctx->bufcnt = sg_pcopy_to_buffer(ctx->sgfirst, ctx->nents,
						 ctx->buffer, bleft, ctx->sent);
		tbc = 0;
		ctx->sg = sg_next(ctx->sg);
		while (ctx->sg && (ctx->bufcnt < 4)) {
			len = ctx->sg->length;
			if (likely(len > (4 - ctx->bufcnt)))
				len = 4 - ctx->bufcnt;
			tbc = sg_pcopy_to_buffer(ctx->sgfirst, ctx->nents,
						 ctx->buffer + ctx->bufcnt, len,
					ctx->sent + ctx->bufcnt);
			ctx->bufcnt += tbc;
			if (tbc >= ctx->sg->length) {
				ctx->sg = sg_next(ctx->sg);
				tbc = 0;
			}
		}

		ctx->sent += ctx->bufcnt;
		ctx->offset = tbc;

		if (!wsend)
			img_hash_dma_callback(hdev);
	} else {
		ctx->offset = 0;
		ctx->sg = sg_next(ctx->sg);
	}
}

static int img_hash_write_via_dma_stop(struct img_hash_dev *hdev)
{
	struct img_hash_request_ctx *ctx = ahash_request_ctx(hdev->req);

	if (ctx->flags & DRIVER_FLAGS_SG)
		dma_unmap_sg(hdev->dev, ctx->sg, ctx->dma_ct, DMA_TO_DEVICE);

	return 0;
}

static int img_hash_process_data(struct img_hash_dev *hdev)
{
	struct ahash_request *req = hdev->req;
	struct img_hash_request_ctx *ctx = ahash_request_ctx(req);
	int err = 0;

	ctx->bufcnt = 0;

	if (req->nbytes >= IMG_HASH_DMA_THRESHOLD) {
		dev_dbg(hdev->dev, "process data request(%d bytes) using DMA\n",
			req->nbytes);
		err = img_hash_write_via_dma(hdev);
	} else {
		dev_dbg(hdev->dev, "process data request(%d bytes) using CPU\n",
			req->nbytes);
		err = img_hash_write_via_cpu(hdev);
	}
	return err;
}

static int img_hash_hw_init(struct img_hash_dev *hdev)
{
	unsigned long long nbits;
	u32 u, l;

	img_hash_write(hdev, CR_RESET, CR_RESET_SET);
	img_hash_write(hdev, CR_RESET, CR_RESET_UNSET);
	img_hash_write(hdev, CR_INTENAB, CR_INT_NEW_RESULTS_SET);

	nbits = (u64)hdev->req->nbytes << 3;
	u = nbits >> 32;
	l = nbits;
	img_hash_write(hdev, CR_MESSAGE_LENGTH_H, u);
	img_hash_write(hdev, CR_MESSAGE_LENGTH_L, l);

	if (!(DRIVER_FLAGS_INIT & hdev->flags)) {
		hdev->flags |= DRIVER_FLAGS_INIT;
		hdev->err = 0;
	}
	dev_dbg(hdev->dev, "hw initialized, nbits: %llx\n", nbits);
	return 0;
}

static int img_hash_init(struct ahash_request *req)
{
	struct crypto_ahash *tfm = crypto_ahash_reqtfm(req);
	struct img_hash_request_ctx *rctx = ahash_request_ctx(req);
	struct img_hash_ctx *ctx = crypto_ahash_ctx(tfm);

	ahash_request_set_tfm(&rctx->fallback_req, ctx->fallback);
	rctx->fallback_req.base.flags =	req->base.flags
		& CRYPTO_TFM_REQ_MAY_SLEEP;

	return crypto_ahash_init(&rctx->fallback_req);
}

static int img_hash_handle_queue(struct img_hash_dev *hdev,
				 struct ahash_request *req)
{
	struct crypto_async_request *async_req, *backlog;
	struct img_hash_request_ctx *ctx;
	unsigned long flags;
	int err = 0, res = 0;

	spin_lock_irqsave(&hdev->lock, flags);

	if (req)
		res = ahash_enqueue_request(&hdev->queue, req);

	if (DRIVER_FLAGS_BUSY & hdev->flags) {
		spin_unlock_irqrestore(&hdev->lock, flags);
		return res;
	}

	backlog = crypto_get_backlog(&hdev->queue);
	async_req = crypto_dequeue_request(&hdev->queue);
	if (async_req)
		hdev->flags |= DRIVER_FLAGS_BUSY;

	spin_unlock_irqrestore(&hdev->lock, flags);

	if (!async_req)
		return res;

	if (backlog)
		backlog->complete(backlog, -EINPROGRESS);

	req = ahash_request_cast(async_req);
	hdev->req = req;

	ctx = ahash_request_ctx(req);

	dev_info(hdev->dev, "processing req, op: %lu, bytes: %d\n",
		 ctx->op, req->nbytes);

	err = img_hash_hw_init(hdev);

	if (!err)
		err = img_hash_process_data(hdev);

	if (err != -EINPROGRESS) {
		/* done_task will not finish so do it here */
		img_hash_finish_req(req, err);
	}
	return res;
}

static int img_hash_update(struct ahash_request *req)
{
	struct img_hash_request_ctx *rctx = ahash_request_ctx(req);
	struct crypto_ahash *tfm = crypto_ahash_reqtfm(req);
	struct img_hash_ctx *ctx = crypto_ahash_ctx(tfm);

	ahash_request_set_tfm(&rctx->fallback_req, ctx->fallback);
	rctx->fallback_req.base.flags = req->base.flags
		& CRYPTO_TFM_REQ_MAY_SLEEP;
	rctx->fallback_req.nbytes = req->nbytes;
	rctx->fallback_req.src = req->src;

	return crypto_ahash_update(&rctx->fallback_req);
}

static int img_hash_final(struct ahash_request *req)
{
	struct img_hash_request_ctx *rctx = ahash_request_ctx(req);
	struct crypto_ahash *tfm = crypto_ahash_reqtfm(req);
	struct img_hash_ctx *ctx = crypto_ahash_ctx(tfm);

	ahash_request_set_tfm(&rctx->fallback_req, ctx->fallback);
	rctx->fallback_req.base.flags = req->base.flags
		& CRYPTO_TFM_REQ_MAY_SLEEP;
	rctx->fallback_req.result = req->result;

	return crypto_ahash_final(&rctx->fallback_req);
}

static int img_hash_finup(struct ahash_request *req)
{
	struct img_hash_request_ctx *rctx = ahash_request_ctx(req);
	struct crypto_ahash *tfm = crypto_ahash_reqtfm(req);
	struct img_hash_ctx *ctx = crypto_ahash_ctx(tfm);

	ahash_request_set_tfm(&rctx->fallback_req, ctx->fallback);
	rctx->fallback_req.base.flags = req->base.flags
		& CRYPTO_TFM_REQ_MAY_SLEEP;
	rctx->fallback_req.nbytes = req->nbytes;
	rctx->fallback_req.src = req->src;
	rctx->fallback_req.result = req->result;

	return crypto_ahash_finup(&rctx->fallback_req);
}

static int img_hash_import(struct ahash_request *req, const void *in)
{
	struct img_hash_request_ctx *rctx = ahash_request_ctx(req);
	struct crypto_ahash *tfm = crypto_ahash_reqtfm(req);
	struct img_hash_ctx *ctx = crypto_ahash_ctx(tfm);

	ahash_request_set_tfm(&rctx->fallback_req, ctx->fallback);
	rctx->fallback_req.base.flags = req->base.flags
		& CRYPTO_TFM_REQ_MAY_SLEEP;

	return crypto_ahash_import(&rctx->fallback_req, in);
}

static int img_hash_export(struct ahash_request *req, void *out)
{
	struct img_hash_request_ctx *rctx = ahash_request_ctx(req);
	struct crypto_ahash *tfm = crypto_ahash_reqtfm(req);
	struct img_hash_ctx *ctx = crypto_ahash_ctx(tfm);

	ahash_request_set_tfm(&rctx->fallback_req, ctx->fallback);
	rctx->fallback_req.base.flags = req->base.flags
		& CRYPTO_TFM_REQ_MAY_SLEEP;

	return crypto_ahash_export(&rctx->fallback_req, out);
}

static int img_hash_digest(struct ahash_request *req)
{
	struct crypto_ahash *tfm = crypto_ahash_reqtfm(req);
	struct img_hash_ctx *tctx = crypto_ahash_ctx(tfm);
	struct img_hash_request_ctx *ctx = ahash_request_ctx(req);
	struct img_hash_dev *hdev = NULL;
	struct img_hash_dev *tmp;
	int err;

	spin_lock(&img_hash.lock);
	if (!tctx->hdev) {
		list_for_each_entry(tmp, &img_hash.dev_list, list) {
			hdev = tmp;
			break;
		}
		tctx->hdev = hdev;

	} else {
		hdev = tctx->hdev;
	}

	spin_unlock(&img_hash.lock);
	ctx->hdev = hdev;
	ctx->flags = 0;
	ctx->digsize = crypto_ahash_digestsize(tfm);

	switch (ctx->digsize) {
	case SHA1_DIGEST_SIZE:
		ctx->flags |= DRIVER_FLAGS_SHA1;
		break;
	case SHA256_DIGEST_SIZE:
		ctx->flags |= DRIVER_FLAGS_SHA256;
		break;
	case SHA224_DIGEST_SIZE:
		ctx->flags |= DRIVER_FLAGS_SHA224;
		break;
	case MD5_DIGEST_SIZE:
		ctx->flags |= DRIVER_FLAGS_MD5;
		break;
	default:
		return -EINVAL;
	}

	ctx->bufcnt = 0;
	ctx->offset = 0;
	ctx->sent = 0;
	ctx->total = req->nbytes;
	ctx->sg = req->src;
	ctx->sgfirst = req->src;
	ctx->nents = sg_nents(ctx->sg);

	err = img_hash_handle_queue(tctx->hdev, req);

	return err;
}

static int img_hash_cra_init(struct crypto_tfm *tfm, const char *alg_name)
{
	struct img_hash_ctx *ctx = crypto_tfm_ctx(tfm);
	int err = -ENOMEM;

	ctx->fallback = crypto_alloc_ahash(alg_name, 0,
					   CRYPTO_ALG_NEED_FALLBACK);
	if (IS_ERR(ctx->fallback)) {
		pr_err("img_hash: Could not load fallback driver.\n");
		err = PTR_ERR(ctx->fallback);
		goto err;
	}
	crypto_ahash_set_reqsize(__crypto_ahash_cast(tfm),
				 sizeof(struct img_hash_request_ctx) +
				 crypto_ahash_reqsize(ctx->fallback) +
				 IMG_HASH_DMA_THRESHOLD);

	return 0;

err:
	return err;
}

static int img_hash_cra_md5_init(struct crypto_tfm *tfm)
{
	return img_hash_cra_init(tfm, "md5-generic");
}

static int img_hash_cra_sha1_init(struct crypto_tfm *tfm)
{
	return img_hash_cra_init(tfm, "sha1-generic");
}

static int img_hash_cra_sha224_init(struct crypto_tfm *tfm)
{
	return img_hash_cra_init(tfm, "sha224-generic");
}

static int img_hash_cra_sha256_init(struct crypto_tfm *tfm)
{
	return img_hash_cra_init(tfm, "sha256-generic");
}

static void img_hash_cra_exit(struct crypto_tfm *tfm)
{
	struct img_hash_ctx *tctx = crypto_tfm_ctx(tfm);

	crypto_free_ahash(tctx->fallback);
}

static irqreturn_t img_irq_handler(int irq, void *dev_id)
{
	struct img_hash_dev *hdev = dev_id;
	u32 reg;

	reg = img_hash_read(hdev, CR_INTSTAT);
	img_hash_write(hdev, CR_INTCLEAR, reg);

	if (reg & CR_INT_NEW_RESULTS_SET) {
		dev_dbg(hdev->dev, "IRQ CR_INT_NEW_RESULTS_SET\n");
		if (DRIVER_FLAGS_BUSY & hdev->flags) {
			hdev->flags |= DRIVER_FLAGS_OUTPUT_READY;
			if (!(DRIVER_FLAGS_CPU & hdev->flags))
				hdev->flags |= DRIVER_FLAGS_DMA_READY;
			tasklet_schedule(&hdev->done_task);
		} else {
			dev_warn(hdev->dev,
				 "HASH interrupt when no active requests.\n");
		}
	} else if (reg & CR_INT_RESULTS_AVAILABLE) {
		dev_warn(hdev->dev,
			 "IRQ triggered before the hash had completed\n");
	} else if (reg & CR_INT_RESULT_READ_ERR) {
		dev_warn(hdev->dev,
			 "Attempt to read from an empty result queue\n");
	} else if (reg & CR_INT_MESSAGE_WRITE_ERROR) {
		dev_warn(hdev->dev,
			 "Data written before the hardware was configured\n");
	}
	return IRQ_HANDLED;
}

static struct ahash_alg img_algs[] = {
	{
		.init = img_hash_init,
		.update = img_hash_update,
		.final = img_hash_final,
		.finup = img_hash_finup,
		.export = img_hash_export,
		.import = img_hash_import,
		.digest = img_hash_digest,
		.halg = {
			.digestsize = MD5_DIGEST_SIZE,
			.statesize = sizeof(struct md5_state),
			.base = {
				.cra_name = "md5",
				.cra_driver_name = "img-md5",
				.cra_priority = 300,
				.cra_flags =
				CRYPTO_ALG_ASYNC |
				CRYPTO_ALG_NEED_FALLBACK,
				.cra_blocksize = MD5_HMAC_BLOCK_SIZE,
				.cra_ctxsize = sizeof(struct img_hash_ctx),
				.cra_init = img_hash_cra_md5_init,
				.cra_exit = img_hash_cra_exit,
				.cra_module = THIS_MODULE,
			}
		}
	},
	{
		.init = img_hash_init,
		.update = img_hash_update,
		.final = img_hash_final,
		.finup = img_hash_finup,
		.export = img_hash_export,
		.import = img_hash_import,
		.digest = img_hash_digest,
		.halg = {
			.digestsize = SHA1_DIGEST_SIZE,
			.statesize = sizeof(struct sha1_state),
			.base = {
				.cra_name = "sha1",
				.cra_driver_name = "img-sha1",
				.cra_priority = 300,
				.cra_flags =
				CRYPTO_ALG_ASYNC |
				CRYPTO_ALG_NEED_FALLBACK,
				.cra_blocksize = SHA1_BLOCK_SIZE,
				.cra_ctxsize = sizeof(struct img_hash_ctx),
				.cra_init = img_hash_cra_sha1_init,
				.cra_exit = img_hash_cra_exit,
				.cra_module = THIS_MODULE,
			}
		}
	},
	{
		.init = img_hash_init,
		.update = img_hash_update,
		.final = img_hash_final,
		.finup = img_hash_finup,
		.export = img_hash_export,
		.import = img_hash_import,
		.digest = img_hash_digest,
		.halg = {
			.digestsize = SHA224_DIGEST_SIZE,
			.statesize = sizeof(struct sha256_state),
			.base = {
				.cra_name = "sha224",
				.cra_driver_name = "img-sha224",
				.cra_priority = 300,
				.cra_flags =
				CRYPTO_ALG_ASYNC |
				CRYPTO_ALG_NEED_FALLBACK,
				.cra_blocksize = SHA224_BLOCK_SIZE,
				.cra_ctxsize = sizeof(struct img_hash_ctx),
				.cra_init = img_hash_cra_sha224_init,
				.cra_exit = img_hash_cra_exit,
				.cra_module = THIS_MODULE,
			}
		}
	},
	{
		.init = img_hash_init,
		.update = img_hash_update,
		.final = img_hash_final,
		.finup = img_hash_finup,
		.export = img_hash_export,
		.import = img_hash_import,
		.digest = img_hash_digest,
		.halg = {
			.digestsize = SHA256_DIGEST_SIZE,
			.statesize = sizeof(struct sha256_state),
			.base = {
				.cra_name = "sha256",
				.cra_driver_name = "img-sha256",
				.cra_priority = 300,
				.cra_flags =
				CRYPTO_ALG_ASYNC |
				CRYPTO_ALG_NEED_FALLBACK,
				.cra_blocksize = SHA256_BLOCK_SIZE,
				.cra_ctxsize = sizeof(struct img_hash_ctx),
				.cra_init = img_hash_cra_sha256_init,
				.cra_exit = img_hash_cra_exit,
				.cra_module = THIS_MODULE,
			}
		}
	}
};

static int img_register_algs(struct img_hash_dev *hdev)
{
	int i, err;

	for (i = 0; i < ARRAY_SIZE(img_algs); i++) {
		err = crypto_register_ahash(&img_algs[i]);
		if (err)
			goto err_reg;
	}
	return 0;

err_reg:
	for (; i--; )
		crypto_unregister_ahash(&img_algs[i]);

	return err;
}

static int img_unregister_algs(struct img_hash_dev *hdev)
{
	int i;

	for (i = 0; i < ARRAY_SIZE(img_algs); i++)
		crypto_unregister_ahash(&img_algs[i]);
	return 0;
}

static void img_hash_done_task(unsigned long data)
{
	struct img_hash_dev *hdev = (struct img_hash_dev *)data;
	int err = 0;

	if (hdev->err == -EINVAL) {
		err = hdev->err;
		goto finish;
	}

	if (!(DRIVER_FLAGS_BUSY & hdev->flags)) {
		img_hash_handle_queue(hdev, NULL);
		return;
	}

	if (DRIVER_FLAGS_CPU & hdev->flags) {
		if (DRIVER_FLAGS_OUTPUT_READY & hdev->flags) {
			hdev->flags &= ~DRIVER_FLAGS_OUTPUT_READY;
			goto finish;
		}
	} else if (DRIVER_FLAGS_DMA_READY & hdev->flags) {
		if (DRIVER_FLAGS_DMA_ACTIVE & hdev->flags) {
			hdev->flags &= ~DRIVER_FLAGS_DMA_ACTIVE;
			img_hash_write_via_dma_stop(hdev);
			if (hdev->err) {
				err = hdev->err;
				goto finish;
			}
		}
		if (DRIVER_FLAGS_OUTPUT_READY & hdev->flags) {
			hdev->flags &= ~(DRIVER_FLAGS_DMA_READY |
					DRIVER_FLAGS_OUTPUT_READY);
			goto finish;
		}
	}
	return;

finish:
	img_hash_finish_req(hdev->req, err);
}

static const struct of_device_id img_hash_match[] = {
	{ .compatible = "img,hash-accelerator" },
	{}
};
MODULE_DEVICE_TABLE(of, img_hash_match);

static int img_hash_probe(struct platform_device *pdev)
{
	struct img_hash_dev *hdev;
	struct device *dev = &pdev->dev;
	struct resource *hash_res;
	int	irq;
	int err;

	hdev = devm_kzalloc(dev, sizeof(*hdev), GFP_KERNEL);
	if (hdev == NULL)
		return -ENOMEM;

	spin_lock_init(&hdev->lock);

	hdev->dev = dev;

	platform_set_drvdata(pdev, hdev);

	INIT_LIST_HEAD(&hdev->list);

	tasklet_init(&hdev->done_task, img_hash_done_task, (unsigned long)hdev);
	tasklet_init(&hdev->dma_task, img_hash_dma_task, (unsigned long)hdev);

	crypto_init_queue(&hdev->queue, IMG_HASH_QUEUE_LENGTH);

	/* Register bank */
	hash_res = platform_get_resource(pdev, IORESOURCE_MEM, 0);

	hdev->io_base = devm_ioremap_resource(dev, hash_res);
	if (IS_ERR(hdev->io_base)) {
		err = PTR_ERR(hdev->io_base);
		dev_err(dev, "can't ioremap, returned %d\n", err);

		goto res_err;
	}

	/* Write port (DMA or CPU) */
	hash_res = platform_get_resource(pdev, IORESOURCE_MEM, 1);
	hdev->cpu_addr = devm_ioremap_resource(dev, hash_res);
	if (IS_ERR(hdev->cpu_addr)) {
		dev_err(dev, "can't ioremap write port\n");
		err = PTR_ERR(hdev->cpu_addr);
		goto res_err;
	}
	hdev->bus_addr = hash_res->start;

	irq = platform_get_irq(pdev, 0);
	if (irq < 0) {
		dev_err(dev, "no IRQ resource info\n");
		err = irq;
		goto res_err;
	}

	err = devm_request_irq(dev, irq, img_irq_handler, 0,
			       dev_name(dev), hdev);
	if (err) {
		dev_err(dev, "unable to request irq\n");
		goto res_err;
	}
	dev_dbg(dev, "using IRQ channel %d\n", irq);

	hdev->hash_clk = devm_clk_get(&pdev->dev, "hash");
	if (IS_ERR(hdev->hash_clk)) {
		dev_err(dev, "clock initialization failed.\n");
		err = PTR_ERR(hdev->hash_clk);
		goto res_err;
	}

	hdev->sys_clk = devm_clk_get(&pdev->dev, "sys");
	if (IS_ERR(hdev->sys_clk)) {
		dev_err(dev, "clock initialization failed.\n");
		err = PTR_ERR(hdev->sys_clk);
		goto res_err;
	}

	err = clk_prepare_enable(hdev->hash_clk);
	if (err)
		goto res_err;

	err = clk_prepare_enable(hdev->sys_clk);
	if (err)
		goto clk_err;

	err = img_hash_dma_init(hdev);
	if (err)
		goto dma_err;

	dev_dbg(dev, "using %s for DMA transfers\n",
		dma_chan_name(hdev->dma_lch));

	spin_lock(&img_hash.lock);
	list_add_tail(&hdev->list, &img_hash.dev_list);
	spin_unlock(&img_hash.lock);

	err = img_register_algs(hdev);
	if (err)
		goto err_algs;
	dev_info(dev, "Img MD5/SHA1/SHA224/SHA256 Hardware accelerator initialized\n");

	return 0;

err_algs:
	spin_lock(&img_hash.lock);
	list_del(&hdev->list);
	spin_unlock(&img_hash.lock);
	dma_release_channel(hdev->dma_lch);
dma_err:
	clk_disable_unprepare(hdev->sys_clk);
clk_err:
	clk_disable_unprepare(hdev->hash_clk);
res_err:
	tasklet_kill(&hdev->done_task);
	tasklet_kill(&hdev->dma_task);

	return err;
}

static int img_hash_remove(struct platform_device *pdev)
{
	struct img_hash_dev *hdev;

	hdev = platform_get_drvdata(pdev);
	spin_lock(&img_hash.lock);
	list_del(&hdev->list);
	spin_unlock(&img_hash.lock);

	img_unregister_algs(hdev);

	tasklet_kill(&hdev->done_task);
	tasklet_kill(&hdev->dma_task);

	dma_release_channel(hdev->dma_lch);

	clk_disable_unprepare(hdev->hash_clk);
	clk_disable_unprepare(hdev->sys_clk);

	return 0;
}

#ifdef CONFIG_PM_SLEEP
static int img_hash_suspend(struct device *dev)
{
	struct img_hash_dev *hdev = dev_get_drvdata(dev);

	clk_disable_unprepare(hdev->hash_clk);
	clk_disable_unprepare(hdev->sys_clk);

	return 0;
}

static int img_hash_resume(struct device *dev)
{
	struct img_hash_dev *hdev = dev_get_drvdata(dev);
	int ret;
<<<<<<< HEAD

	ret = clk_prepare_enable(hdev->hash_clk);
	if (ret)
		return ret;

=======

	ret = clk_prepare_enable(hdev->hash_clk);
	if (ret)
		return ret;

>>>>>>> bb176f67
	ret = clk_prepare_enable(hdev->sys_clk);
	if (ret) {
		clk_disable_unprepare(hdev->hash_clk);
		return ret;
	}

	return 0;
}
#endif /* CONFIG_PM_SLEEP */

static const struct dev_pm_ops img_hash_pm_ops = {
	SET_SYSTEM_SLEEP_PM_OPS(img_hash_suspend, img_hash_resume)
};

static struct platform_driver img_hash_driver = {
	.probe		= img_hash_probe,
	.remove		= img_hash_remove,
	.driver		= {
		.name	= "img-hash-accelerator",
		.pm	= &img_hash_pm_ops,
		.of_match_table	= of_match_ptr(img_hash_match),
	}
};
module_platform_driver(img_hash_driver);

MODULE_LICENSE("GPL v2");
MODULE_DESCRIPTION("Imgtec SHA1/224/256 & MD5 hw accelerator driver");
MODULE_AUTHOR("Will Thomas.");
MODULE_AUTHOR("James Hartley <james.hartley@imgtec.com>");<|MERGE_RESOLUTION|>--- conflicted
+++ resolved
@@ -1089,19 +1089,11 @@
 {
 	struct img_hash_dev *hdev = dev_get_drvdata(dev);
 	int ret;
-<<<<<<< HEAD
 
 	ret = clk_prepare_enable(hdev->hash_clk);
 	if (ret)
 		return ret;
 
-=======
-
-	ret = clk_prepare_enable(hdev->hash_clk);
-	if (ret)
-		return ret;
-
->>>>>>> bb176f67
 	ret = clk_prepare_enable(hdev->sys_clk);
 	if (ret) {
 		clk_disable_unprepare(hdev->hash_clk);
