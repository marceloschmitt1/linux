--- conflicted
+++ resolved
@@ -20,10 +20,7 @@
 #include <linux/of_address.h>
 #include <linux/io.h>
 #include <linux/slab.h>
-<<<<<<< HEAD
-=======
 #include <linux/sched_clock.h>
->>>>>>> d8ec26d7
 
 #include <asm/arch_timer.h>
 #include <asm/virt.h>
@@ -207,7 +204,6 @@
 				     struct clock_event_device *clk)
 {
 	timer_set_mode(ARCH_TIMER_PHYS_ACCESS, mode, clk);
-<<<<<<< HEAD
 }
 
 static void arch_timer_set_mode_virt_mem(enum clock_event_mode mode,
@@ -216,16 +212,6 @@
 	timer_set_mode(ARCH_TIMER_MEM_VIRT_ACCESS, mode, clk);
 }
 
-=======
-}
-
-static void arch_timer_set_mode_virt_mem(enum clock_event_mode mode,
-					 struct clock_event_device *clk)
-{
-	timer_set_mode(ARCH_TIMER_MEM_VIRT_ACCESS, mode, clk);
-}
-
->>>>>>> d8ec26d7
 static void arch_timer_set_mode_phys_mem(enum clock_event_mode mode,
 					 struct clock_event_device *clk)
 {
@@ -309,8 +295,6 @@
 
 	clockevents_config_and_register(clk, arch_timer_rate, 0xf, 0x7fffffff);
 }
-<<<<<<< HEAD
-=======
 
 static void arch_timer_configure_evtstream(void)
 {
@@ -324,7 +308,6 @@
 	/* enable event stream */
 	arch_timer_evtstrm_enable(min(pos, 15));
 }
->>>>>>> d8ec26d7
 
 static int arch_timer_setup(struct clock_event_device *clk)
 {
@@ -453,12 +436,9 @@
 	cyclecounter.mult = clocksource_counter.mult;
 	cyclecounter.shift = clocksource_counter.shift;
 	timecounter_init(&timecounter, &cyclecounter, start_count);
-<<<<<<< HEAD
-=======
 
 	/* 56 bits minimum, so we assume worst case rollover */
 	sched_clock_register(arch_timer_read_counter, 56, arch_timer_rate);
->>>>>>> d8ec26d7
 }
 
 static void arch_timer_stop(struct clock_event_device *clk)
