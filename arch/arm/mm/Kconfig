comment "Processor Type"

# Select CPU types depending on the architecture selected.  This selects
# which CPUs we support in the kernel image, and the compiler instruction
# optimiser behaviour.

# ARM610
config CPU_ARM610
	bool "Support ARM610 processor" if ARCH_RPC
	select CPU_32v3
	select CPU_CACHE_V3
	select CPU_CACHE_VIVT
	select CPU_CP15_MMU
	select CPU_COPY_V3 if MMU
	select CPU_TLB_V3 if MMU
	select CPU_PABRT_LEGACY
	help
	  The ARM610 is the successor to the ARM3 processor
	  and was produced by VLSI Technology Inc.

	  Say Y if you want support for the ARM610 processor.
	  Otherwise, say N.

# ARM7TDMI
config CPU_ARM7TDMI
	bool "Support ARM7TDMI processor"
	depends on !MMU
	select CPU_32v4T
	select CPU_ABRT_LV4T
	select CPU_PABRT_LEGACY
	select CPU_CACHE_V4
	help
	  A 32-bit RISC microprocessor based on the ARM7 processor core
	  which has no memory control unit and cache.

	  Say Y if you want support for the ARM7TDMI processor.
	  Otherwise, say N.

# ARM710
config CPU_ARM710
	bool "Support ARM710 processor" if ARCH_RPC
	select CPU_32v3
	select CPU_CACHE_V3
	select CPU_CACHE_VIVT
	select CPU_CP15_MMU
	select CPU_COPY_V3 if MMU
	select CPU_TLB_V3 if MMU
	select CPU_PABRT_LEGACY
	help
	  A 32-bit RISC microprocessor based on the ARM7 processor core
	  designed by Advanced RISC Machines Ltd. The ARM710 is the
	  successor to the ARM610 processor. It was released in
	  July 1994 by VLSI Technology Inc.

	  Say Y if you want support for the ARM710 processor.
	  Otherwise, say N.

# ARM720T
config CPU_ARM720T
	bool "Support ARM720T processor" if ARCH_INTEGRATOR
	select CPU_32v4T
	select CPU_ABRT_LV4T
	select CPU_PABRT_LEGACY
	select CPU_CACHE_V4
	select CPU_CACHE_VIVT
	select CPU_CP15_MMU
	select CPU_COPY_V4WT if MMU
	select CPU_TLB_V4WT if MMU
	help
	  A 32-bit RISC processor with 8kByte Cache, Write Buffer and
	  MMU built around an ARM7TDMI core.

	  Say Y if you want support for the ARM720T processor.
	  Otherwise, say N.

# ARM740T
config CPU_ARM740T
	bool "Support ARM740T processor" if ARCH_INTEGRATOR
	depends on !MMU
	select CPU_32v4T
	select CPU_ABRT_LV4T
	select CPU_PABRT_LEGACY
	select CPU_CACHE_V3	# although the core is v4t
	select CPU_CP15_MPU
	help
	  A 32-bit RISC processor with 8KB cache or 4KB variants,
	  write buffer and MPU(Protection Unit) built around
	  an ARM7TDMI core.

	  Say Y if you want support for the ARM740T processor.
	  Otherwise, say N.

# ARM9TDMI
config CPU_ARM9TDMI
	bool "Support ARM9TDMI processor"
	depends on !MMU
	select CPU_32v4T
	select CPU_ABRT_NOMMU
	select CPU_PABRT_LEGACY
	select CPU_CACHE_V4
	help
	  A 32-bit RISC microprocessor based on the ARM9 processor core
	  which has no memory control unit and cache.

	  Say Y if you want support for the ARM9TDMI processor.
	  Otherwise, say N.

# ARM920T
config CPU_ARM920T
	bool "Support ARM920T processor" if ARCH_INTEGRATOR
	select CPU_32v4T
	select CPU_ABRT_EV4T
	select CPU_PABRT_LEGACY
	select CPU_CACHE_V4WT
	select CPU_CACHE_VIVT
	select CPU_CP15_MMU
	select CPU_COPY_V4WB if MMU
	select CPU_TLB_V4WBI if MMU
	help
	  The ARM920T is licensed to be produced by numerous vendors,
	  and is used in the Cirrus EP93xx and the Samsung S3C2410.

	  Say Y if you want support for the ARM920T processor.
	  Otherwise, say N.

# ARM922T
config CPU_ARM922T
	bool "Support ARM922T processor" if ARCH_INTEGRATOR
	select CPU_32v4T
	select CPU_ABRT_EV4T
	select CPU_PABRT_LEGACY
	select CPU_CACHE_V4WT
	select CPU_CACHE_VIVT
	select CPU_CP15_MMU
	select CPU_COPY_V4WB if MMU
	select CPU_TLB_V4WBI if MMU
	help
	  The ARM922T is a version of the ARM920T, but with smaller
	  instruction and data caches. It is used in Altera's
	  Excalibur XA device family and Micrel's KS8695 Centaur.

	  Say Y if you want support for the ARM922T processor.
	  Otherwise, say N.

# ARM925T
config CPU_ARM925T
 	bool "Support ARM925T processor" if ARCH_OMAP1
	select CPU_32v4T
	select CPU_ABRT_EV4T
	select CPU_PABRT_LEGACY
	select CPU_CACHE_V4WT
	select CPU_CACHE_VIVT
	select CPU_CP15_MMU
	select CPU_COPY_V4WB if MMU
	select CPU_TLB_V4WBI if MMU
 	help
 	  The ARM925T is a mix between the ARM920T and ARM926T, but with
	  different instruction and data caches. It is used in TI's OMAP
 	  device family.

 	  Say Y if you want support for the ARM925T processor.
 	  Otherwise, say N.

# ARM926T
config CPU_ARM926T
	bool "Support ARM926T processor" if ARCH_INTEGRATOR || MACH_REALVIEW_EB
	select CPU_32v5
	select CPU_ABRT_EV5TJ
	select CPU_PABRT_LEGACY
	select CPU_CACHE_VIVT
	select CPU_CP15_MMU
	select CPU_COPY_V4WB if MMU
	select CPU_TLB_V4WBI if MMU
	help
	  This is a variant of the ARM920.  It has slightly different
	  instruction sequences for cache and TLB operations.  Curiously,
	  there is no documentation on it at the ARM corporate website.

	  Say Y if you want support for the ARM926T processor.
	  Otherwise, say N.

# FA526
config CPU_FA526
	bool
	select CPU_32v4
	select CPU_ABRT_EV4
	select CPU_PABRT_LEGACY
	select CPU_CACHE_VIVT
	select CPU_CP15_MMU
	select CPU_CACHE_FA
	select CPU_COPY_FA if MMU
	select CPU_TLB_FA if MMU
	help
	  The FA526 is a version of the ARMv4 compatible processor with
	  Branch Target Buffer, Unified TLB and cache line size 16.

	  Say Y if you want support for the FA526 processor.
	  Otherwise, say N.

# ARM940T
config CPU_ARM940T
	bool "Support ARM940T processor" if ARCH_INTEGRATOR
	depends on !MMU
	select CPU_32v4T
	select CPU_ABRT_NOMMU
	select CPU_PABRT_LEGACY
	select CPU_CACHE_VIVT
	select CPU_CP15_MPU
	help
	  ARM940T is a member of the ARM9TDMI family of general-
	  purpose microprocessors with MPU and separate 4KB
	  instruction and 4KB data cases, each with a 4-word line
	  length.

	  Say Y if you want support for the ARM940T processor.
	  Otherwise, say N.

# ARM946E-S
config CPU_ARM946E
	bool "Support ARM946E-S processor" if ARCH_INTEGRATOR
	depends on !MMU
	select CPU_32v5
	select CPU_ABRT_NOMMU
	select CPU_PABRT_LEGACY
	select CPU_CACHE_VIVT
	select CPU_CP15_MPU
	help
	  ARM946E-S is a member of the ARM9E-S family of high-
	  performance, 32-bit system-on-chip processor solutions.
	  The TCM and ARMv5TE 32-bit instruction set is supported.

	  Say Y if you want support for the ARM946E-S processor.
	  Otherwise, say N.

# ARM1020 - needs validating
config CPU_ARM1020
	bool "Support ARM1020T (rev 0) processor" if ARCH_INTEGRATOR
	select CPU_32v5
	select CPU_ABRT_EV4T
	select CPU_PABRT_LEGACY
	select CPU_CACHE_V4WT
	select CPU_CACHE_VIVT
	select CPU_CP15_MMU
	select CPU_COPY_V4WB if MMU
	select CPU_TLB_V4WBI if MMU
	help
	  The ARM1020 is the 32K cached version of the ARM10 processor,
	  with an addition of a floating-point unit.

	  Say Y if you want support for the ARM1020 processor.
	  Otherwise, say N.

# ARM1020E - needs validating
config CPU_ARM1020E
	bool "Support ARM1020E processor" if ARCH_INTEGRATOR
	select CPU_32v5
	select CPU_ABRT_EV4T
	select CPU_PABRT_LEGACY
	select CPU_CACHE_V4WT
	select CPU_CACHE_VIVT
	select CPU_CP15_MMU
	select CPU_COPY_V4WB if MMU
	select CPU_TLB_V4WBI if MMU
	depends on n

# ARM1022E
config CPU_ARM1022
	bool "Support ARM1022E processor" if ARCH_INTEGRATOR
	select CPU_32v5
	select CPU_ABRT_EV4T
	select CPU_PABRT_LEGACY
	select CPU_CACHE_VIVT
	select CPU_CP15_MMU
	select CPU_COPY_V4WB if MMU # can probably do better
	select CPU_TLB_V4WBI if MMU
	help
	  The ARM1022E is an implementation of the ARMv5TE architecture
	  based upon the ARM10 integer core with a 16KiB L1 Harvard cache,
	  embedded trace macrocell, and a floating-point unit.

	  Say Y if you want support for the ARM1022E processor.
	  Otherwise, say N.

# ARM1026EJ-S
config CPU_ARM1026
	bool "Support ARM1026EJ-S processor" if ARCH_INTEGRATOR
	select CPU_32v5
	select CPU_ABRT_EV5T # But need Jazelle, but EV5TJ ignores bit 10
	select CPU_PABRT_LEGACY
	select CPU_CACHE_VIVT
	select CPU_CP15_MMU
	select CPU_COPY_V4WB if MMU # can probably do better
	select CPU_TLB_V4WBI if MMU
	help
	  The ARM1026EJ-S is an implementation of the ARMv5TEJ architecture
	  based upon the ARM10 integer core.

	  Say Y if you want support for the ARM1026EJ-S processor.
	  Otherwise, say N.

# SA110
config CPU_SA110
	bool "Support StrongARM(R) SA-110 processor" if ARCH_RPC
	select CPU_32v3 if ARCH_RPC
	select CPU_32v4 if !ARCH_RPC
	select CPU_ABRT_EV4
	select CPU_PABRT_LEGACY
	select CPU_CACHE_V4WB
	select CPU_CACHE_VIVT
	select CPU_CP15_MMU
	select CPU_COPY_V4WB if MMU
	select CPU_TLB_V4WB if MMU
	help
	  The Intel StrongARM(R) SA-110 is a 32-bit microprocessor and
	  is available at five speeds ranging from 100 MHz to 233 MHz.
	  More information is available at
	  <http://developer.intel.com/design/strong/sa110.htm>.

	  Say Y if you want support for the SA-110 processor.
	  Otherwise, say N.

# SA1100
config CPU_SA1100
	bool
	select CPU_32v4
	select CPU_ABRT_EV4
	select CPU_PABRT_LEGACY
	select CPU_CACHE_V4WB
	select CPU_CACHE_VIVT
	select CPU_CP15_MMU
	select CPU_TLB_V4WB if MMU

# XScale
config CPU_XSCALE
	bool
	select CPU_32v5
	select CPU_ABRT_EV5T
	select CPU_PABRT_LEGACY
	select CPU_CACHE_VIVT
	select CPU_CP15_MMU
	select CPU_TLB_V4WBI if MMU

# XScale Core Version 3
config CPU_XSC3
	bool
	select CPU_32v5
	select CPU_ABRT_EV5T
	select CPU_PABRT_LEGACY
	select CPU_CACHE_VIVT
	select CPU_CP15_MMU
	select CPU_TLB_V4WBI if MMU
	select IO_36

# Marvell PJ1 (Mohawk)
config CPU_MOHAWK
	bool
	select CPU_32v5
	select CPU_ABRT_EV5T
	select CPU_PABRT_LEGACY
	select CPU_CACHE_VIVT
	select CPU_CP15_MMU
	select CPU_TLB_V4WBI if MMU
	select CPU_COPY_V4WB if MMU

# Feroceon
config CPU_FEROCEON
	bool
	select CPU_32v5
	select CPU_ABRT_EV5T
	select CPU_PABRT_LEGACY
	select CPU_CACHE_VIVT
	select CPU_CP15_MMU
	select CPU_COPY_FEROCEON if MMU
	select CPU_TLB_FEROCEON if MMU

config CPU_FEROCEON_OLD_ID
	bool "Accept early Feroceon cores with an ARM926 ID"
	depends on CPU_FEROCEON && !CPU_ARM926T
	default y
	help
	  This enables the usage of some old Feroceon cores
	  for which the CPU ID is equal to the ARM926 ID.
	  Relevant for Feroceon-1850 and early Feroceon-2850.

# ARMv6
config CPU_V6
	bool "Support ARM V6 processor" if ARCH_INTEGRATOR || MACH_REALVIEW_EB || MACH_REALVIEW_PBX || ARCH_DOVE
	select CPU_32v6
	select CPU_ABRT_EV6
	select CPU_PABRT_V6
	select CPU_CACHE_V6
	select CPU_CACHE_VIPT
	select CPU_CP15_MMU
	select CPU_HAS_ASID if MMU
	select CPU_COPY_V6 if MMU
	select CPU_TLB_V6 if MMU

# ARMv6k
config CPU_32v6K
	bool "Support ARM V6K processor extensions" if !SMP
	depends on CPU_V6
	default y if SMP && !(ARCH_MX3 || ARCH_OMAP2)
	help
	  Say Y here if your ARMv6 processor supports the 'K' extension.
	  This enables the kernel to use some instructions not present
	  on previous processors, and as such a kernel build with this
	  enabled will not boot on processors with do not support these
	  instructions.

# ARMv7
config CPU_V7
	bool "Support ARM V7 processor" if ARCH_INTEGRATOR || MACH_REALVIEW_EB || MACH_REALVIEW_PBX  || ARCH_XILINX
	select CPU_32v6K if !ARCH_OMAP2 && !CPU_DCACHE_DISABLE
	select CPU_32v7
	select CPU_ABRT_EV7
	select CPU_PABRT_V7
	select CPU_CACHE_V7
	select CPU_CACHE_VIPT
	select CPU_CP15_MMU
	select CPU_HAS_ASID if MMU
	select CPU_COPY_V6 if MMU
	select CPU_TLB_V7 if MMU

# Figure out what processor architecture version we should be using.
# This defines the compiler instruction set which depends on the machine type.
config CPU_32v3
	bool
	select TLS_REG_EMUL if SMP || !MMU
	select NEEDS_SYSCALL_FOR_CMPXCHG if SMP

config CPU_32v4
	bool
	select TLS_REG_EMUL if SMP || !MMU
	select NEEDS_SYSCALL_FOR_CMPXCHG if SMP

config CPU_32v4T
	bool
	select TLS_REG_EMUL if SMP || !MMU
	select NEEDS_SYSCALL_FOR_CMPXCHG if SMP

config CPU_32v5
	bool
	select TLS_REG_EMUL if SMP || !MMU
	select NEEDS_SYSCALL_FOR_CMPXCHG if SMP

config CPU_32v6
	bool
	select TLS_REG_EMUL if !CPU_32v6K && !MMU

config CPU_32v7
	bool

# The abort model
config CPU_ABRT_NOMMU
	bool

config CPU_ABRT_EV4
	bool

config CPU_ABRT_EV4T
	bool

config CPU_ABRT_LV4T
	bool

config CPU_ABRT_EV5T
	bool

config CPU_ABRT_EV5TJ
	bool

config CPU_ABRT_EV6
	bool

config CPU_ABRT_EV7
	bool

config CPU_PABRT_LEGACY
	bool

config CPU_PABRT_V6
	bool

config CPU_PABRT_V7
	bool

# The cache model
config CPU_CACHE_V3
	bool

config CPU_CACHE_V4
	bool

config CPU_CACHE_V4WT
	bool

config CPU_CACHE_V4WB
	bool

config CPU_CACHE_V6
	bool

config CPU_CACHE_V7
	bool

config CPU_CACHE_VIVT
	bool

config CPU_CACHE_VIPT
	bool

config CPU_CACHE_FA
	bool

if MMU
# The copy-page model
config CPU_COPY_V3
	bool

config CPU_COPY_V4WT
	bool

config CPU_COPY_V4WB
	bool

config CPU_COPY_FEROCEON
	bool

config CPU_COPY_FA
	bool

config CPU_COPY_V6
	bool

# This selects the TLB model
config CPU_TLB_V3
	bool
	help
	  ARM Architecture Version 3 TLB.

config CPU_TLB_V4WT
	bool
	help
	  ARM Architecture Version 4 TLB with writethrough cache.

config CPU_TLB_V4WB
	bool
	help
	  ARM Architecture Version 4 TLB with writeback cache.

config CPU_TLB_V4WBI
	bool
	help
	  ARM Architecture Version 4 TLB with writeback cache and invalidate
	  instruction cache entry.

config CPU_TLB_FEROCEON
	bool
	help
	  Feroceon TLB (v4wbi with non-outer-cachable page table walks).

config CPU_TLB_FA
	bool
	help
	  Faraday ARM FA526 architecture, unified TLB with writeback cache
	  and invalidate instruction cache entry. Branch target buffer is
	  also supported.

config CPU_TLB_V6
	bool

config CPU_TLB_V7
	bool

config VERIFY_PERMISSION_FAULT
	bool
endif

config CPU_HAS_ASID
	bool
	help
	  This indicates whether the CPU has the ASID register; used to
	  tag TLB and possibly cache entries.

config CPU_CP15
	bool
	help
	  Processor has the CP15 register.

config CPU_CP15_MMU
	bool
	select CPU_CP15
	help
	  Processor has the CP15 register, which has MMU related registers.

config CPU_CP15_MPU
	bool
	select CPU_CP15
	help
	  Processor has the CP15 register, which has MPU related registers.

#
# CPU supports 36-bit I/O
#
config IO_36
	bool

comment "Processor Features"

config ARM_THUMB
	bool "Support Thumb user binaries"
	depends on CPU_ARM720T || CPU_ARM740T || CPU_ARM920T || CPU_ARM922T || CPU_ARM925T || CPU_ARM926T || CPU_ARM940T || CPU_ARM946E || CPU_ARM1020 || CPU_ARM1020E || CPU_ARM1022 || CPU_ARM1026 || CPU_XSCALE || CPU_XSC3 || CPU_MOHAWK || CPU_V6 || CPU_V7 || CPU_FEROCEON
	default y
	help
	  Say Y if you want to include kernel support for running user space
	  Thumb binaries.

	  The Thumb instruction set is a compressed form of the standard ARM
	  instruction set resulting in smaller binaries at the expense of
	  slightly less efficient code.

	  If you don't know what this all is, saying Y is a safe choice.

config ARM_THUMBEE
	bool "Enable ThumbEE CPU extension"
	depends on CPU_V7
	help
	  Say Y here if you have a CPU with the ThumbEE extension and code to
	  make use of it. Say N for code that can run on CPUs without ThumbEE.

config CPU_BIG_ENDIAN
	bool "Build big-endian kernel"
	depends on ARCH_SUPPORTS_BIG_ENDIAN
	help
	  Say Y if you plan on running a kernel in big-endian mode.
	  Note that your board must be properly built and your board
	  port must properly enable any big-endian related features
	  of your chipset/board/processor.

config CPU_ENDIAN_BE8
	bool
	depends on CPU_BIG_ENDIAN
	default CPU_V6 || CPU_V7
	help
	  Support for the BE-8 (big-endian) mode on ARMv6 and ARMv7 processors.

config CPU_ENDIAN_BE32
	bool
	depends on CPU_BIG_ENDIAN
	default !CPU_ENDIAN_BE8
	help
	  Support for the BE-32 (big-endian) mode on pre-ARMv6 processors.

config CPU_HIGH_VECTOR
	depends on !MMU && CPU_CP15 && !CPU_ARM740T
	bool "Select the High exception vector"
	help
	  Say Y here to select high exception vector(0xFFFF0000~).
	  The exception vector can be vary depending on the platform
	  design in nommu mode. If your platform needs to select
	  high exception vector, say Y.
	  Otherwise or if you are unsure, say N, and the low exception
	  vector (0x00000000~) will be used.

config CPU_ICACHE_DISABLE
	bool "Disable I-Cache (I-bit)"
	depends on CPU_CP15 && !(CPU_ARM610 || CPU_ARM710 || CPU_ARM720T || CPU_ARM740T || CPU_XSCALE || CPU_XSC3)
	help
	  Say Y here to disable the processor instruction cache. Unless
	  you have a reason not to or are unsure, say N.

config CPU_DCACHE_DISABLE
	bool "Disable D-Cache (C-bit)"
	depends on CPU_CP15
	help
	  Say Y here to disable the processor data cache. Unless
	  you have a reason not to or are unsure, say N.

config CPU_DCACHE_SIZE
	hex
	depends on CPU_ARM740T || CPU_ARM946E
	default 0x00001000 if CPU_ARM740T
	default 0x00002000 # default size for ARM946E-S
	help
	  Some cores are synthesizable to have various sized cache. For
	  ARM946E-S case, it can vary from 0KB to 1MB.
	  To support such cache operations, it is efficient to know the size
	  before compile time.
	  If your SoC is configured to have a different size, define the value
	  here with proper conditions.

config CPU_DCACHE_WRITETHROUGH
	bool "Force write through D-cache"
	depends on (CPU_ARM740T || CPU_ARM920T || CPU_ARM922T || CPU_ARM925T || CPU_ARM926T || CPU_ARM940T || CPU_ARM946E || CPU_ARM1020 || CPU_FA526) && !CPU_DCACHE_DISABLE
	default y if CPU_ARM925T
	help
	  Say Y here to use the data cache in writethrough mode. Unless you
	  specifically require this or are unsure, say N.

config CPU_CACHE_ROUND_ROBIN
	bool "Round robin I and D cache replacement algorithm"
	depends on (CPU_ARM926T || CPU_ARM946E || CPU_ARM1020) && (!CPU_ICACHE_DISABLE || !CPU_DCACHE_DISABLE)
	help
	  Say Y here to use the predictable round-robin cache replacement
	  policy.  Unless you specifically require this or are unsure, say N.

config CPU_BPREDICT_DISABLE
	bool "Disable branch prediction"
	depends on CPU_ARM1020 || CPU_V6 || CPU_MOHAWK || CPU_XSC3 || CPU_V7 || CPU_FA526
	help
	  Say Y here to disable branch prediction.  If unsure, say N.

config TLS_REG_EMUL
	bool
	help
	  An SMP system using a pre-ARMv6 processor (there are apparently
	  a few prototypes like that in existence) and therefore access to
	  that required register must be emulated.

config HAS_TLS_REG
	bool
	depends on !TLS_REG_EMUL
	default y if SMP || CPU_32v7
	help
	  This selects support for the CP15 thread register.
	  It is defined to be available on some ARMv6 processors (including
	  all SMP capable ARMv6's) or later processors.  User space may
	  assume directly accessing that register and always obtain the
	  expected value only on ARMv7 and above.

config NEEDS_SYSCALL_FOR_CMPXCHG
	bool
	help
	  SMP on a pre-ARMv6 processor?  Well OK then.
	  Forget about fast user space cmpxchg support.
	  It is just not possible.

config DMA_CACHE_RWFO
	bool "Enable read/write for ownership DMA cache maintenance"
	depends on CPU_V6 && SMP
	default y
	help
	  The Snoop Control Unit on ARM11MPCore does not detect the
	  cache maintenance operations and the dma_{map,unmap}_area()
	  functions may leave stale cache entries on other CPUs. By
	  enabling this option, Read or Write For Ownership in the ARMv6
	  DMA cache maintenance functions is performed. These LDR/STR
	  instructions change the cache line state to shared or modified
	  so that the cache operation has the desired effect.

	  Note that the workaround is only valid on processors that do
	  not perform speculative loads into the D-cache. For such
	  processors, if cache maintenance operations are not broadcast
	  in hardware, other workarounds are needed (e.g. cache
	  maintenance broadcasting in software via FIQ).

config OUTER_CACHE
	bool

config OUTER_CACHE_SYNC
	bool
	help
	  The outer cache has a outer_cache_fns.sync function pointer
	  that can be used to drain the write buffer of the outer cache.

config CACHE_FEROCEON_L2
	bool "Enable the Feroceon L2 cache controller"
	depends on ARCH_KIRKWOOD || ARCH_MV78XX0
	default y
	select OUTER_CACHE
	help
	  This option enables the Feroceon L2 cache controller.

config CACHE_FEROCEON_L2_WRITETHROUGH
	bool "Force Feroceon L2 cache write through"
	depends on CACHE_FEROCEON_L2
	help
	  Say Y here to use the Feroceon L2 cache in writethrough mode.
	  Unless you specifically require this, say N for writeback mode.

config CACHE_L2X0
	bool "Enable the L2x0 outer cache controller"
	depends on REALVIEW_EB_ARM11MP || MACH_REALVIEW_PB11MP || MACH_REALVIEW_PB1176 || \
<<<<<<< HEAD
		   REALVIEW_EB_A9MP || ARCH_MX35 || ARCH_MX31 || MACH_REALVIEW_PBX || ARCH_NOMADIK || ARCH_OMAP4 || ARCH_XILINX
=======
		   REALVIEW_EB_A9MP || ARCH_MX35 || ARCH_MX31 || MACH_REALVIEW_PBX || \
		   ARCH_NOMADIK || ARCH_OMAP4 || ARCH_U8500 || ARCH_VEXPRESS_CA9X4
>>>>>>> 9fe6206f
	default y
	select OUTER_CACHE
	select OUTER_CACHE_SYNC
	help
	  This option enables the L2x0 PrimeCell.

config CACHE_TAUROS2
	bool "Enable the Tauros2 L2 cache controller"
	depends on (ARCH_DOVE || ARCH_MMP)
	default y
	select OUTER_CACHE
	help
	  This option enables the Tauros2 L2 cache controller (as
	  found on PJ1/PJ4).

config CACHE_XSC3L2
	bool "Enable the L2 cache on XScale3"
	depends on CPU_XSC3
	default y
	select OUTER_CACHE
	help
	  This option enables the L2 cache on XScale3.

config ARM_L1_CACHE_SHIFT
	int
	default 6 if ARM_L1_CACHE_SHIFT_6
	default 5

config ARM_DMA_MEM_BUFFERABLE
	bool "Use non-cacheable memory for DMA" if CPU_V6 && !CPU_V7
	depends on !(MACH_REALVIEW_PB1176 || REALVIEW_EB_ARM11MP || \
		     MACH_REALVIEW_PB11MP)
	default y if CPU_V6 || CPU_V7
	help
	  Historically, the kernel has used strongly ordered mappings to
	  provide DMA coherent memory.  With the advent of ARMv7, mapping
	  memory with differing types results in unpredictable behaviour,
	  so on these CPUs, this option is forced on.

	  Multiple mappings with differing attributes is also unpredictable
	  on ARMv6 CPUs, but since they do not have aggressive speculative
	  prefetch, no harm appears to occur.

	  However, drivers may be missing the necessary barriers for ARMv6,
	  and therefore turning this on may result in unpredictable driver
	  behaviour.  Therefore, we offer this as an option.

	  You are recommended say 'Y' here and debug any affected drivers.

config ARCH_HAS_BARRIERS
	bool
	help
	  This option allows the use of custom mandatory barriers
	  included via the mach/barriers.h file.<|MERGE_RESOLUTION|>--- conflicted
+++ resolved
@@ -781,12 +781,8 @@
 config CACHE_L2X0
 	bool "Enable the L2x0 outer cache controller"
 	depends on REALVIEW_EB_ARM11MP || MACH_REALVIEW_PB11MP || MACH_REALVIEW_PB1176 || \
-<<<<<<< HEAD
-		   REALVIEW_EB_A9MP || ARCH_MX35 || ARCH_MX31 || MACH_REALVIEW_PBX || ARCH_NOMADIK || ARCH_OMAP4 || ARCH_XILINX
-=======
 		   REALVIEW_EB_A9MP || ARCH_MX35 || ARCH_MX31 || MACH_REALVIEW_PBX || \
-		   ARCH_NOMADIK || ARCH_OMAP4 || ARCH_U8500 || ARCH_VEXPRESS_CA9X4
->>>>>>> 9fe6206f
+		   ARCH_NOMADIK || ARCH_OMAP4 || ARCH_U8500 || ARCH_VEXPRESS_CA9X4 || ARCH_XILINX
 	default y
 	select OUTER_CACHE
 	select OUTER_CACHE_SYNC
