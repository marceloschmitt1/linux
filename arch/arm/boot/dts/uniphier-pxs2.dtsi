/*
 * Device Tree Source for UniPhier PXs2 SoC
 *
 * Copyright (C) 2015-2016 Socionext Inc.
 *   Author: Masahiro Yamada <yamada.masahiro@socionext.com>
 *
 * SPDX-License-Identifier: (GPL-2.0+ OR MIT)
 */

<<<<<<< HEAD
=======
#include <dt-bindings/gpio/uniphier-gpio.h>
>>>>>>> 661e50bc
#include <dt-bindings/thermal/thermal.h>

/ {
	compatible = "socionext,uniphier-pxs2";
	#address-cells = <1>;
	#size-cells = <1>;

	cpus {
		#address-cells = <1>;
		#size-cells = <0>;

		cpu0: cpu@0 {
			device_type = "cpu";
			compatible = "arm,cortex-a9";
			reg = <0>;
			clocks = <&sys_clk 32>;
			enable-method = "psci";
			next-level-cache = <&l2>;
			operating-points-v2 = <&cpu_opp>;
			#cooling-cells = <2>;
		};

		cpu1: cpu@1 {
			device_type = "cpu";
			compatible = "arm,cortex-a9";
			reg = <1>;
			clocks = <&sys_clk 32>;
			enable-method = "psci";
			next-level-cache = <&l2>;
			operating-points-v2 = <&cpu_opp>;
		};

		cpu2: cpu@2 {
			device_type = "cpu";
			compatible = "arm,cortex-a9";
			reg = <2>;
			clocks = <&sys_clk 32>;
			enable-method = "psci";
			next-level-cache = <&l2>;
			operating-points-v2 = <&cpu_opp>;
		};

		cpu3: cpu@3 {
			device_type = "cpu";
			compatible = "arm,cortex-a9";
			reg = <3>;
			clocks = <&sys_clk 32>;
			enable-method = "psci";
			next-level-cache = <&l2>;
			operating-points-v2 = <&cpu_opp>;
		};
	};

	cpu_opp: opp-table {
		compatible = "operating-points-v2";
		opp-shared;

		opp-100000000 {
			opp-hz = /bits/ 64 <100000000>;
			clock-latency-ns = <300>;
		};
		opp-150000000 {
			opp-hz = /bits/ 64 <150000000>;
			clock-latency-ns = <300>;
		};
		opp-200000000 {
			opp-hz = /bits/ 64 <200000000>;
			clock-latency-ns = <300>;
		};
		opp-300000000 {
			opp-hz = /bits/ 64 <300000000>;
			clock-latency-ns = <300>;
		};
		opp-400000000 {
			opp-hz = /bits/ 64 <400000000>;
			clock-latency-ns = <300>;
		};
		opp-600000000 {
			opp-hz = /bits/ 64 <600000000>;
			clock-latency-ns = <300>;
		};
		opp-800000000 {
			opp-hz = /bits/ 64 <800000000>;
			clock-latency-ns = <300>;
		};
		opp-1200000000 {
			opp-hz = /bits/ 64 <1200000000>;
			clock-latency-ns = <300>;
		};
	};

	psci {
		compatible = "arm,psci-0.2";
		method = "smc";
	};

	clocks {
		refclk: ref {
			compatible = "fixed-clock";
			#clock-cells = <0>;
			clock-frequency = <25000000>;
		};

		arm_timer_clk: arm-timer {
			#clock-cells = <0>;
			compatible = "fixed-clock";
			clock-frequency = <50000000>;
		};
	};

	thermal-zones {
		cpu-thermal {
			polling-delay-passive = <250>;	/* 250ms */
			polling-delay = <1000>;		/* 1000ms */
			thermal-sensors = <&pvtctl>;

			trips {
				cpu_crit: cpu-crit {
					temperature = <95000>;	/* 95C */
					hysteresis = <2000>;
					type = "critical";
				};
				cpu_alert: cpu-alert {
					temperature = <85000>;	/* 85C */
					hysteresis = <2000>;
					type = "passive";
				};
			};

			cooling-maps {
				map {
					trip = <&cpu_alert>;
					cooling-device = <&cpu0
					    THERMAL_NO_LIMIT THERMAL_NO_LIMIT>;
				};
			};
		};
	};

	soc {
		compatible = "simple-bus";
		#address-cells = <1>;
		#size-cells = <1>;
		ranges;
		interrupt-parent = <&intc>;

		l2: l2-cache@500c0000 {
			compatible = "socionext,uniphier-system-cache";
			reg = <0x500c0000 0x2000>, <0x503c0100 0x8>,
			      <0x506c0000 0x400>;
			interrupts = <0 174 4>, <0 175 4>, <0 190 4>, <0 191 4>;
			cache-unified;
			cache-size = <(1280 * 1024)>;
			cache-sets = <512>;
			cache-line-size = <128>;
			cache-level = <2>;
		};

		serial0: serial@54006800 {
			compatible = "socionext,uniphier-uart";
			status = "disabled";
			reg = <0x54006800 0x40>;
			interrupts = <0 33 4>;
			pinctrl-names = "default";
			pinctrl-0 = <&pinctrl_uart0>;
			clocks = <&peri_clk 0>;
			resets = <&peri_rst 0>;
		};

		serial1: serial@54006900 {
			compatible = "socionext,uniphier-uart";
			status = "disabled";
			reg = <0x54006900 0x40>;
			interrupts = <0 35 4>;
			pinctrl-names = "default";
			pinctrl-0 = <&pinctrl_uart1>;
			clocks = <&peri_clk 1>;
			resets = <&peri_rst 1>;
		};

		serial2: serial@54006a00 {
			compatible = "socionext,uniphier-uart";
			status = "disabled";
			reg = <0x54006a00 0x40>;
			interrupts = <0 37 4>;
			pinctrl-names = "default";
			pinctrl-0 = <&pinctrl_uart2>;
			clocks = <&peri_clk 2>;
			resets = <&peri_rst 2>;
		};

		serial3: serial@54006b00 {
			compatible = "socionext,uniphier-uart";
			status = "disabled";
			reg = <0x54006b00 0x40>;
			interrupts = <0 177 4>;
			pinctrl-names = "default";
			pinctrl-0 = <&pinctrl_uart3>;
			clocks = <&peri_clk 3>;
			resets = <&peri_rst 3>;
		};

		gpio: gpio@55000000 {
			compatible = "socionext,uniphier-gpio";
			reg = <0x55000000 0x200>;
			interrupt-parent = <&aidet>;
			interrupt-controller;
			#interrupt-cells = <2>;
			gpio-controller;
			#gpio-cells = <2>;
			gpio-ranges = <&pinctrl 0 0 0>,
				      <&pinctrl 96 0 0>;
			gpio-ranges-group-names = "gpio_range0",
						  "gpio_range1";
			ngpios = <232>;
			socionext,interrupt-ranges = <0 48 16>, <16 154 5>,
						     <21 217 3>;
		};

		i2c0: i2c@58780000 {
			compatible = "socionext,uniphier-fi2c";
			status = "disabled";
			reg = <0x58780000 0x80>;
			#address-cells = <1>;
			#size-cells = <0>;
			interrupts = <0 41 4>;
			pinctrl-names = "default";
			pinctrl-0 = <&pinctrl_i2c0>;
			clocks = <&peri_clk 4>;
			resets = <&peri_rst 4>;
			clock-frequency = <100000>;
		};

		i2c1: i2c@58781000 {
			compatible = "socionext,uniphier-fi2c";
			status = "disabled";
			reg = <0x58781000 0x80>;
			#address-cells = <1>;
			#size-cells = <0>;
			interrupts = <0 42 4>;
			pinctrl-names = "default";
			pinctrl-0 = <&pinctrl_i2c1>;
			clocks = <&peri_clk 5>;
			resets = <&peri_rst 5>;
			clock-frequency = <100000>;
		};

		i2c2: i2c@58782000 {
			compatible = "socionext,uniphier-fi2c";
			status = "disabled";
			reg = <0x58782000 0x80>;
			#address-cells = <1>;
			#size-cells = <0>;
			interrupts = <0 43 4>;
			pinctrl-names = "default";
			pinctrl-0 = <&pinctrl_i2c2>;
			clocks = <&peri_clk 6>;
			resets = <&peri_rst 6>;
			clock-frequency = <100000>;
		};

		i2c3: i2c@58783000 {
			compatible = "socionext,uniphier-fi2c";
			status = "disabled";
			reg = <0x58783000 0x80>;
			#address-cells = <1>;
			#size-cells = <0>;
			interrupts = <0 44 4>;
			pinctrl-names = "default";
			pinctrl-0 = <&pinctrl_i2c3>;
			clocks = <&peri_clk 7>;
			resets = <&peri_rst 7>;
			clock-frequency = <100000>;
		};

		/* chip-internal connection for DMD */
		i2c4: i2c@58784000 {
			compatible = "socionext,uniphier-fi2c";
			reg = <0x58784000 0x80>;
			#address-cells = <1>;
			#size-cells = <0>;
			interrupts = <0 45 4>;
			clocks = <&peri_clk 8>;
			resets = <&peri_rst 8>;
			clock-frequency = <400000>;
		};

		/* chip-internal connection for STM */
		i2c5: i2c@58785000 {
			compatible = "socionext,uniphier-fi2c";
			reg = <0x58785000 0x80>;
			#address-cells = <1>;
			#size-cells = <0>;
			interrupts = <0 25 4>;
			clocks = <&peri_clk 9>;
			resets = <&peri_rst 9>;
			clock-frequency = <400000>;
		};

		/* chip-internal connection for HDMI */
		i2c6: i2c@58786000 {
			compatible = "socionext,uniphier-fi2c";
			reg = <0x58786000 0x80>;
			#address-cells = <1>;
			#size-cells = <0>;
			interrupts = <0 26 4>;
			clocks = <&peri_clk 10>;
			resets = <&peri_rst 10>;
			clock-frequency = <400000>;
		};

		system_bus: system-bus@58c00000 {
			compatible = "socionext,uniphier-system-bus";
			status = "disabled";
			reg = <0x58c00000 0x400>;
			#address-cells = <2>;
			#size-cells = <1>;
			pinctrl-names = "default";
			pinctrl-0 = <&pinctrl_system_bus>;
		};

		smpctrl@59801000 {
			compatible = "socionext,uniphier-smpctrl";
			reg = <0x59801000 0x400>;
		};

		sdctrl@59810000 {
			compatible = "socionext,uniphier-pxs2-sdctrl",
				     "simple-mfd", "syscon";
			reg = <0x59810000 0x400>;

			sd_clk: clock {
				compatible = "socionext,uniphier-pxs2-sd-clock";
				#clock-cells = <1>;
			};

			sd_rst: reset {
				compatible = "socionext,uniphier-pxs2-sd-reset";
				#reset-cells = <1>;
			};
		};

		perictrl@59820000 {
			compatible = "socionext,uniphier-pxs2-perictrl",
				     "simple-mfd", "syscon";
			reg = <0x59820000 0x200>;

			peri_clk: clock {
				compatible = "socionext,uniphier-pxs2-peri-clock";
				#clock-cells = <1>;
			};

			peri_rst: reset {
				compatible = "socionext,uniphier-pxs2-peri-reset";
				#reset-cells = <1>;
			};
		};

		soc-glue@5f800000 {
			compatible = "socionext,uniphier-pxs2-soc-glue",
				     "simple-mfd", "syscon";
			reg = <0x5f800000 0x2000>;

			pinctrl: pinctrl {
				compatible = "socionext,uniphier-pxs2-pinctrl";
			};
		};

		soc-glue@5f900000 {
			compatible = "socionext,uniphier-pxs2-soc-glue-debug",
				     "simple-mfd";
			#address-cells = <1>;
			#size-cells = <1>;
			ranges = <0 0x5f900000 0x2000>;

			efuse@100 {
				compatible = "socionext,uniphier-efuse";
				reg = <0x100 0x28>;
			};

			efuse@200 {
				compatible = "socionext,uniphier-efuse";
				reg = <0x200 0x58>;
			};
		};

		aidet: aidet@5fc20000 {
			compatible = "socionext,uniphier-pxs2-aidet";
			reg = <0x5fc20000 0x200>;
			interrupt-controller;
			#interrupt-cells = <2>;
		};

		timer@60000200 {
			compatible = "arm,cortex-a9-global-timer";
			reg = <0x60000200 0x20>;
			interrupts = <1 11 0xf04>;
			clocks = <&arm_timer_clk>;
		};

		timer@60000600 {
			compatible = "arm,cortex-a9-twd-timer";
			reg = <0x60000600 0x20>;
			interrupts = <1 13 0xf04>;
			clocks = <&arm_timer_clk>;
		};

		intc: interrupt-controller@60001000 {
			compatible = "arm,cortex-a9-gic";
			reg = <0x60001000 0x1000>,
			      <0x60000100 0x100>;
			#interrupt-cells = <3>;
			interrupt-controller;
		};

		sysctrl@61840000 {
			compatible = "socionext,uniphier-pxs2-sysctrl",
				     "simple-mfd", "syscon";
			reg = <0x61840000 0x10000>;

			sys_clk: clock {
				compatible = "socionext,uniphier-pxs2-clock";
				#clock-cells = <1>;
			};

			sys_rst: reset {
				compatible = "socionext,uniphier-pxs2-reset";
				#reset-cells = <1>;
			};

			pvtctl: pvtctl {
				compatible = "socionext,uniphier-pxs2-thermal";
				interrupts = <0 3 4>;
				#thermal-sensor-cells = <0>;
				socionext,tmod-calibration = <0x0f86 0x6844>;
			};
		};

		nand: nand@68000000 {
			compatible = "socionext,uniphier-denali-nand-v5b";
			status = "disabled";
			reg-names = "nand_data", "denali_reg";
			reg = <0x68000000 0x20>, <0x68100000 0x1000>;
			interrupts = <0 65 4>;
			pinctrl-names = "default";
			pinctrl-0 = <&pinctrl_nand2cs>;
			clocks = <&sys_clk 2>;
			resets = <&sys_rst 2>;
		};
	};
};

#include "uniphier-pinctrl.dtsi"<|MERGE_RESOLUTION|>--- conflicted
+++ resolved
@@ -7,10 +7,7 @@
  * SPDX-License-Identifier: (GPL-2.0+ OR MIT)
  */
 
-<<<<<<< HEAD
-=======
 #include <dt-bindings/gpio/uniphier-gpio.h>
->>>>>>> 661e50bc
 #include <dt-bindings/thermal/thermal.h>
 
 / {
