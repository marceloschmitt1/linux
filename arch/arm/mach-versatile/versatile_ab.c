--- conflicted
+++ resolved
@@ -47,9 +47,5 @@
 	.handle_irq	= vic_handle_irq,
 	.timer		= &versatile_timer,
 	.init_machine	= versatile_init,
-<<<<<<< HEAD
-	.dt_compat	= versatile_ab_match,
-=======
 	.restart	= versatile_restart,
->>>>>>> 192cfd58
 MACHINE_END