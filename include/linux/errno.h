--- conflicted
+++ resolved
@@ -17,10 +17,7 @@
 #define ENOIOCTLCMD	515	/* No ioctl command */
 #define ERESTART_RESTARTBLOCK 516 /* restart by calling sys_restart_syscall */
 #define EPROBE_DEFER	517	/* Driver requests probe retry */
-<<<<<<< HEAD
-=======
 #define EOPENSTALE	518	/* open found a stale dentry */
->>>>>>> abfadbff
 
 /* Defined for the NFSv3 protocol */
 #define EBADHANDLE	521	/* Illegal NFS file handle */
