--- conflicted
+++ resolved
@@ -326,13 +326,10 @@
 	err = snd_soc_jack_add_gpios(&rx51_av_jack,
 				     ARRAY_SIZE(rx51_av_jack_gpios),
 				     rx51_av_jack_gpios);
-<<<<<<< HEAD
-=======
 	if (err) {
 		dev_err(card->dev, "Failed to add GPIOs\n");
 		return err;
 	}
->>>>>>> 87c19364
 
 	return err;
 }
@@ -377,17 +374,6 @@
 	.num_aux_devs = ARRAY_SIZE(rx51_aux_dev),
 	.codec_conf = rx51_codec_conf,
 	.num_configs = ARRAY_SIZE(rx51_codec_conf),
-<<<<<<< HEAD
-
-	.controls = aic34_rx51_controls,
-	.num_controls = ARRAY_SIZE(aic34_rx51_controls),
-	.dapm_widgets = aic34_dapm_widgets,
-	.num_dapm_widgets = ARRAY_SIZE(aic34_dapm_widgets),
-	.dapm_routes = audio_map,
-	.num_dapm_routes = ARRAY_SIZE(audio_map),
-};
-=======
->>>>>>> 87c19364
 
 	.controls = aic34_rx51_controls,
 	.num_controls = ARRAY_SIZE(aic34_rx51_controls),
