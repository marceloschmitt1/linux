--- conflicted
+++ resolved
@@ -739,15 +739,8 @@
 		ovl_set_flag(OVL_IMPURE, inode);
 
 	/* Check for non-merge dir that may have whiteouts */
-<<<<<<< HEAD
-	if (S_ISDIR(realinode->i_mode)) {
-		struct ovl_entry *oe = dentry->d_fsdata;
-
-		if (((upperdentry && lowerdentry) || oe->numlower > 1) ||
-=======
 	if (is_dir) {
 		if (((upperdentry && lowerdentry) || numlower > 1) ||
->>>>>>> 661e50bc
 		    ovl_check_origin_xattr(upperdentry ?: lowerdentry)) {
 			ovl_set_flag(OVL_WHITEOUTS, inode);
 		}
