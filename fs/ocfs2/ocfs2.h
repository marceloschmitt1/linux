/* -*- mode: c; c-basic-offset: 8; -*-
 * vim: noexpandtab sw=8 ts=8 sts=0:
 *
 * ocfs2.h
 *
 * Defines macros and structures used in OCFS2
 *
 * Copyright (C) 2002, 2004 Oracle.  All rights reserved.
 *
 * This program is free software; you can redistribute it and/or
 * modify it under the terms of the GNU General Public
 * License as published by the Free Software Foundation; either
 * version 2 of the License, or (at your option) any later version.
 *
 * This program is distributed in the hope that it will be useful,
 * but WITHOUT ANY WARRANTY; without even the implied warranty of
 * MERCHANTABILITY or FITNESS FOR A PARTICULAR PURPOSE.  See the GNU
 * General Public License for more details.
 *
 * You should have received a copy of the GNU General Public
 * License along with this program; if not, write to the
 * Free Software Foundation, Inc., 59 Temple Place - Suite 330,
 * Boston, MA 021110-1307, USA.
 */

#ifndef OCFS2_H
#define OCFS2_H

#include <linux/spinlock.h>
#include <linux/sched.h>
#include <linux/wait.h>
#include <linux/list.h>
#include <linux/llist.h>
#include <linux/rbtree.h>
#include <linux/workqueue.h>
#include <linux/kref.h>
#include <linux/mutex.h>
#include <linux/lockdep.h>
#include <linux/jbd2.h>

/* For union ocfs2_dlm_lksb */
#include "stackglue.h"

#include "ocfs2_fs.h"
#include "ocfs2_lockid.h"
#include "ocfs2_ioctl.h"

/* For struct ocfs2_blockcheck_stats */
#include "blockcheck.h"

#include "reservations.h"

/* Caching of metadata buffers */

/* Most user visible OCFS2 inodes will have very few pieces of
 * metadata, but larger files (including bitmaps, etc) must be taken
 * into account when designing an access scheme. We allow a small
 * amount of inlined blocks to be stored on an array and grow the
 * structure into a rb tree when necessary. */
#define OCFS2_CACHE_INFO_MAX_ARRAY 2

/* Flags for ocfs2_caching_info */

enum ocfs2_caching_info_flags {
	/* Indicates that the metadata cache is using the inline array */
	OCFS2_CACHE_FL_INLINE	= 1<<1,
};

struct ocfs2_caching_operations;
struct ocfs2_caching_info {
	/*
	 * The parent structure provides the locks, but because the
	 * parent structure can differ, it provides locking operations
	 * to struct ocfs2_caching_info.
	 */
	const struct ocfs2_caching_operations *ci_ops;

	/* next two are protected by trans_inc_lock */
	/* which transaction were we created on? Zero if none. */
	unsigned long		ci_created_trans;
	/* last transaction we were a part of. */
	unsigned long		ci_last_trans;

	/* Cache structures */
	unsigned int		ci_flags;
	unsigned int		ci_num_cached;
	union {
	sector_t	ci_array[OCFS2_CACHE_INFO_MAX_ARRAY];
		struct rb_root	ci_tree;
	} ci_cache;
};
/*
 * Need this prototype here instead of in uptodate.h because journal.h
 * uses it.
 */
struct super_block *ocfs2_metadata_cache_get_super(struct ocfs2_caching_info *ci);

/* this limits us to 256 nodes
 * if we need more, we can do a kmalloc for the map */
#define OCFS2_NODE_MAP_MAX_NODES    256
struct ocfs2_node_map {
	u16 num_nodes;
	unsigned long map[BITS_TO_LONGS(OCFS2_NODE_MAP_MAX_NODES)];
};

enum ocfs2_ast_action {
	OCFS2_AST_INVALID = 0,
	OCFS2_AST_ATTACH,
	OCFS2_AST_CONVERT,
	OCFS2_AST_DOWNCONVERT,
};

/* actions for an unlockast function to take. */
enum ocfs2_unlock_action {
	OCFS2_UNLOCK_INVALID = 0,
	OCFS2_UNLOCK_CANCEL_CONVERT,
	OCFS2_UNLOCK_DROP_LOCK,
};

/* ocfs2_lock_res->l_flags flags. */
#define OCFS2_LOCK_ATTACHED      (0x00000001) /* we have initialized
					       * the lvb */
#define OCFS2_LOCK_BUSY          (0x00000002) /* we are currently in
					       * dlm_lock */
#define OCFS2_LOCK_BLOCKED       (0x00000004) /* blocked waiting to
					       * downconvert*/
#define OCFS2_LOCK_LOCAL         (0x00000008) /* newly created inode */
#define OCFS2_LOCK_NEEDS_REFRESH (0x00000010)
#define OCFS2_LOCK_REFRESHING    (0x00000020)
#define OCFS2_LOCK_INITIALIZED   (0x00000040) /* track initialization
					       * for shutdown paths */
#define OCFS2_LOCK_FREEING       (0x00000080) /* help dlmglue track
					       * when to skip queueing
					       * a lock because it's
					       * about to be
					       * dropped. */
#define OCFS2_LOCK_QUEUED        (0x00000100) /* queued for downconvert */
#define OCFS2_LOCK_NOCACHE       (0x00000200) /* don't use a holder count */
#define OCFS2_LOCK_PENDING       (0x00000400) /* This lockres is pending a
						 call to dlm_lock.  Only
						 exists with BUSY set. */
#define OCFS2_LOCK_UPCONVERT_FINISHING (0x00000800) /* blocks the dc thread
						     * from downconverting
						     * before the upconvert
						     * has completed */

#define OCFS2_LOCK_NONBLOCK_FINISHED (0x00001000) /* NONBLOCK cluster
						   * lock has already
						   * returned, do not block
						   * dc thread from
						   * downconverting */

struct ocfs2_lock_res_ops;

typedef void (*ocfs2_lock_callback)(int status, unsigned long data);

#ifdef CONFIG_OCFS2_FS_STATS
struct ocfs2_lock_stats {
	u64		ls_total;	/* Total wait in NSEC */
	u32		ls_gets;	/* Num acquires */
	u32		ls_fail;	/* Num failed acquires */

	/* Storing max wait in usecs saves 24 bytes per inode */
	u32		ls_max;		/* Max wait in USEC */
};
#endif

struct ocfs2_lock_res {
	void                    *l_priv;
	struct ocfs2_lock_res_ops *l_ops;


	struct list_head         l_blocked_list;
	struct list_head         l_mask_waiters;

	unsigned long		 l_flags;
	char                     l_name[OCFS2_LOCK_ID_MAX_LEN];
	unsigned int             l_ro_holders;
	unsigned int             l_ex_holders;
	signed char		 l_level;
	signed char		 l_requested;
	signed char		 l_blocking;

	/* Data packed - type enum ocfs2_lock_type */
	unsigned char            l_type;

	/* used from AST/BAST funcs. */
	/* Data packed - enum type ocfs2_ast_action */
	unsigned char            l_action;
	/* Data packed - enum type ocfs2_unlock_action */
	unsigned char            l_unlock_action;
	unsigned int             l_pending_gen;

	spinlock_t               l_lock;

	struct ocfs2_dlm_lksb    l_lksb;

	wait_queue_head_t        l_event;

	struct list_head         l_debug_list;

#ifdef CONFIG_OCFS2_FS_STATS
	struct ocfs2_lock_stats  l_lock_prmode;		/* PR mode stats */
	u32                      l_lock_refresh;	/* Disk refreshes */
	struct ocfs2_lock_stats  l_lock_exmode;		/* EX mode stats */
#endif
#ifdef CONFIG_DEBUG_LOCK_ALLOC
	struct lockdep_map	 l_lockdep_map;
#endif
};

enum ocfs2_orphan_reco_type {
	ORPHAN_NO_NEED_TRUNCATE = 0,
	ORPHAN_NEED_TRUNCATE,
};

enum ocfs2_orphan_scan_state {
	ORPHAN_SCAN_ACTIVE,
	ORPHAN_SCAN_INACTIVE
};

struct ocfs2_orphan_scan {
	struct mutex 		os_lock;
	struct ocfs2_super 	*os_osb;
	struct ocfs2_lock_res 	os_lockres;     /* lock to synchronize scans */
	struct delayed_work 	os_orphan_scan_work;
	struct timespec		os_scantime;  /* time this node ran the scan */
	u32			os_count;      /* tracks node specific scans */
	u32  			os_seqno;       /* tracks cluster wide scans */
	atomic_t		os_state;              /* ACTIVE or INACTIVE */
};

struct ocfs2_dlm_debug {
	struct kref d_refcnt;
	struct dentry *d_locking_state;
	struct list_head d_lockres_tracking;
};

enum ocfs2_vol_state
{
	VOLUME_INIT = 0,
	VOLUME_MOUNTED,
	VOLUME_MOUNTED_QUOTAS,
	VOLUME_DISMOUNTED,
	VOLUME_DISABLED
};

struct ocfs2_alloc_stats
{
	atomic_t moves;
	atomic_t local_data;
	atomic_t bitmap_data;
	atomic_t bg_allocs;
	atomic_t bg_extends;
};

enum ocfs2_local_alloc_state
{
	OCFS2_LA_UNUSED = 0,	/* Local alloc will never be used for
				 * this mountpoint. */
	OCFS2_LA_ENABLED,	/* Local alloc is in use. */
	OCFS2_LA_THROTTLED,	/* Local alloc is in use, but number
				 * of bits has been reduced. */
	OCFS2_LA_DISABLED	/* Local alloc has temporarily been
				 * disabled. */
};

enum ocfs2_mount_options
{
	OCFS2_MOUNT_HB_LOCAL = 1 << 0, /* Local heartbeat */
	OCFS2_MOUNT_BARRIER = 1 << 1,	/* Use block barriers */
	OCFS2_MOUNT_NOINTR  = 1 << 2,   /* Don't catch signals */
	OCFS2_MOUNT_ERRORS_PANIC = 1 << 3, /* Panic on errors */
	OCFS2_MOUNT_DATA_WRITEBACK = 1 << 4, /* No data ordering */
	OCFS2_MOUNT_LOCALFLOCKS = 1 << 5, /* No cluster aware user file locks */
	OCFS2_MOUNT_NOUSERXATTR = 1 << 6, /* No user xattr */
	OCFS2_MOUNT_INODE64 = 1 << 7,	/* Allow inode numbers > 2^32 */
	OCFS2_MOUNT_POSIX_ACL = 1 << 8,	/* Force POSIX access control lists */
	OCFS2_MOUNT_NO_POSIX_ACL = 1 << 9,	/* Disable POSIX access
						   control lists */
	OCFS2_MOUNT_USRQUOTA = 1 << 10, /* We support user quotas */
	OCFS2_MOUNT_GRPQUOTA = 1 << 11, /* We support group quotas */
	OCFS2_MOUNT_COHERENCY_BUFFERED = 1 << 12, /* Allow concurrent O_DIRECT
						     writes */
	OCFS2_MOUNT_HB_NONE = 1 << 13, /* No heartbeat */
	OCFS2_MOUNT_HB_GLOBAL = 1 << 14, /* Global heartbeat */

	OCFS2_MOUNT_JOURNAL_ASYNC_COMMIT = 1 << 15,  /* Journal Async Commit */
};

#define OCFS2_OSB_SOFT_RO	0x0001
#define OCFS2_OSB_HARD_RO	0x0002
#define OCFS2_OSB_ERROR_FS	0x0004
#define OCFS2_DEFAULT_ATIME_QUANTUM	60

struct ocfs2_journal;
struct ocfs2_slot_info;
struct ocfs2_recovery_map;
struct ocfs2_replay_map;
struct ocfs2_quota_recovery;
struct ocfs2_super
{
	struct task_struct *commit_task;
	struct super_block *sb;
	struct inode *root_inode;
	struct inode *sys_root_inode;
	struct inode *global_system_inodes[NUM_GLOBAL_SYSTEM_INODES];
	struct inode **local_system_inodes;

	struct ocfs2_slot_info *slot_info;

	u32 *slot_recovery_generations;

	spinlock_t node_map_lock;

	u64 root_blkno;
	u64 system_dir_blkno;
	u64 bitmap_blkno;
	u32 bitmap_cpg;
	u8 *uuid;
	char *uuid_str;
	u32 uuid_hash;
	u8 *vol_label;
	u64 first_cluster_group_blkno;
	u32 fs_generation;

	u32 s_feature_compat;
	u32 s_feature_incompat;
	u32 s_feature_ro_compat;

	/* Protects s_next_generation, osb_flags and s_inode_steal_slot.
	 * Could protect more on osb as it's very short lived.
	 */
	spinlock_t osb_lock;
	u32 s_next_generation;
	unsigned long osb_flags;
	s16 s_inode_steal_slot;
	s16 s_meta_steal_slot;
	atomic_t s_num_inodes_stolen;
	atomic_t s_num_meta_stolen;

	unsigned long s_mount_opt;
	unsigned int s_atime_quantum;

	unsigned int max_slots;
	unsigned int node_num;
	int slot_num;
	int preferred_slot;
	int s_sectsize_bits;
	int s_clustersize;
	int s_clustersize_bits;
	unsigned int s_xattr_inline_size;

	atomic_t vol_state;
	struct mutex recovery_lock;
	struct ocfs2_recovery_map *recovery_map;
	struct ocfs2_replay_map *replay_map;
	struct task_struct *recovery_thread_task;
	int disable_recovery;
	wait_queue_head_t checkpoint_event;
	struct ocfs2_journal *journal;
	unsigned long osb_commit_interval;

	struct delayed_work		la_enable_wq;

	/*
	 * Must hold local alloc i_mutex and osb->osb_lock to change
	 * local_alloc_bits. Reads can be done under either lock.
	 */
	unsigned int local_alloc_bits;
	unsigned int local_alloc_default_bits;
	/* osb_clusters_at_boot can become stale! Do not trust it to
	 * be up to date. */
	unsigned int osb_clusters_at_boot;

	enum ocfs2_local_alloc_state local_alloc_state; /* protected
							 * by osb_lock */

	struct buffer_head *local_alloc_bh;

	u64 la_last_gd;

	struct ocfs2_reservation_map	osb_la_resmap;

	unsigned int	osb_resv_level;
	unsigned int	osb_dir_resv_level;

	/* Next three fields are for local node slot recovery during
	 * mount. */
	int dirty;
	struct ocfs2_dinode *local_alloc_copy;
	struct ocfs2_quota_recovery *quota_rec;

	struct ocfs2_blockcheck_stats osb_ecc_stats;
	struct ocfs2_alloc_stats alloc_stats;
	char dev_str[20];		/* "major,minor" of the device */

	u8 osb_stackflags;

	char osb_cluster_stack[OCFS2_STACK_LABEL_LEN + 1];
	char osb_cluster_name[OCFS2_CLUSTER_NAME_LEN + 1];
	struct ocfs2_cluster_connection *cconn;
	struct ocfs2_lock_res osb_super_lockres;
	struct ocfs2_lock_res osb_rename_lockres;
	struct ocfs2_lock_res osb_nfs_sync_lockres;
	struct ocfs2_dlm_debug *osb_dlm_debug;

	struct dentry *osb_debug_root;
	struct dentry *osb_ctxt;

	wait_queue_head_t recovery_event;

	spinlock_t dc_task_lock;
	struct task_struct *dc_task;
	wait_queue_head_t dc_event;
	unsigned long dc_wake_sequence;
	unsigned long dc_work_sequence;

	/*
	 * Any thread can add locks to the list, but the downconvert
	 * thread is the only one allowed to remove locks. Any change
	 * to this rule requires updating
	 * ocfs2_downconvert_thread_do_work().
	 */
	struct list_head blocked_lock_list;
	unsigned long blocked_lock_count;

	/* List of dquot structures to drop last reference to */
	struct llist_head dquot_drop_list;
	struct work_struct dquot_drop_work;

	wait_queue_head_t		osb_mount_event;

	/* Truncate log info */
	struct inode			*osb_tl_inode;
	struct buffer_head		*osb_tl_bh;
	struct delayed_work		osb_truncate_log_wq;
	atomic_t			osb_tl_disable;
	/*
	 * How many clusters in our truncate log.
	 * It must be protected by osb_tl_inode->i_mutex.
	 */
	unsigned int truncated_clusters;

	struct ocfs2_node_map		osb_recovering_orphan_dirs;
	unsigned int			*osb_orphan_wipes;
	wait_queue_head_t		osb_wipe_event;

	struct ocfs2_orphan_scan	osb_orphan_scan;

	/* used to protect metaecc calculation check of xattr. */
	spinlock_t osb_xattr_lock;

	unsigned int			osb_dx_mask;
	u32				osb_dx_seed[4];

	/* the group we used to allocate inodes. */
	u64				osb_inode_alloc_group;

	/* rb tree root for refcount lock. */
	struct rb_root	osb_rf_lock_tree;
	struct ocfs2_refcount_tree *osb_ref_tree_lru;

	struct mutex system_file_mutex;
};

#define OCFS2_SB(sb)	    ((struct ocfs2_super *)(sb)->s_fs_info)

/* Useful typedef for passing around journal access functions */
typedef int (*ocfs2_journal_access_func)(handle_t *handle,
					 struct ocfs2_caching_info *ci,
					 struct buffer_head *bh, int type);

static inline int ocfs2_should_order_data(struct inode *inode)
{
	if (!S_ISREG(inode->i_mode))
		return 0;
	if (OCFS2_SB(inode->i_sb)->s_mount_opt & OCFS2_MOUNT_DATA_WRITEBACK)
		return 0;
	return 1;
}

static inline int ocfs2_sparse_alloc(struct ocfs2_super *osb)
{
	if (osb->s_feature_incompat & OCFS2_FEATURE_INCOMPAT_SPARSE_ALLOC)
		return 1;
	return 0;
}

static inline int ocfs2_writes_unwritten_extents(struct ocfs2_super *osb)
{
	/*
	 * Support for sparse files is a pre-requisite
	 */
	if (!ocfs2_sparse_alloc(osb))
		return 0;

	if (osb->s_feature_ro_compat & OCFS2_FEATURE_RO_COMPAT_UNWRITTEN)
		return 1;
	return 0;
}

static inline int ocfs2_supports_append_dio(struct ocfs2_super *osb)
{
<<<<<<< HEAD
	if (osb->s_feature_ro_compat & OCFS2_FEATURE_RO_COMPAT_APPEND_DIO)
=======
	if (osb->s_feature_incompat & OCFS2_FEATURE_INCOMPAT_APPEND_DIO)
>>>>>>> d525211f
		return 1;
	return 0;
}


static inline int ocfs2_supports_inline_data(struct ocfs2_super *osb)
{
	if (osb->s_feature_incompat & OCFS2_FEATURE_INCOMPAT_INLINE_DATA)
		return 1;
	return 0;
}

static inline int ocfs2_supports_xattr(struct ocfs2_super *osb)
{
	if (osb->s_feature_incompat & OCFS2_FEATURE_INCOMPAT_XATTR)
		return 1;
	return 0;
}

static inline int ocfs2_meta_ecc(struct ocfs2_super *osb)
{
	if (osb->s_feature_incompat & OCFS2_FEATURE_INCOMPAT_META_ECC)
		return 1;
	return 0;
}

static inline int ocfs2_supports_indexed_dirs(struct ocfs2_super *osb)
{
	if (osb->s_feature_incompat & OCFS2_FEATURE_INCOMPAT_INDEXED_DIRS)
		return 1;
	return 0;
}

static inline int ocfs2_supports_discontig_bg(struct ocfs2_super *osb)
{
	if (osb->s_feature_incompat & OCFS2_FEATURE_INCOMPAT_DISCONTIG_BG)
		return 1;
	return 0;
}

static inline unsigned int ocfs2_link_max(struct ocfs2_super *osb)
{
	if (ocfs2_supports_indexed_dirs(osb))
		return OCFS2_DX_LINK_MAX;
	return OCFS2_LINK_MAX;
}

static inline unsigned int ocfs2_read_links_count(struct ocfs2_dinode *di)
{
	u32 nlink = le16_to_cpu(di->i_links_count);
	u32 hi = le16_to_cpu(di->i_links_count_hi);

	if (di->i_dyn_features & cpu_to_le16(OCFS2_INDEXED_DIR_FL))
		nlink |= (hi << OCFS2_LINKS_HI_SHIFT);

	return nlink;
}

static inline void ocfs2_set_links_count(struct ocfs2_dinode *di, u32 nlink)
{
	u16 lo, hi;

	lo = nlink;
	hi = nlink >> OCFS2_LINKS_HI_SHIFT;

	di->i_links_count = cpu_to_le16(lo);
	di->i_links_count_hi = cpu_to_le16(hi);
}

static inline void ocfs2_add_links_count(struct ocfs2_dinode *di, int n)
{
	u32 links = ocfs2_read_links_count(di);

	links += n;

	ocfs2_set_links_count(di, links);
}

static inline int ocfs2_refcount_tree(struct ocfs2_super *osb)
{
	if (osb->s_feature_incompat & OCFS2_FEATURE_INCOMPAT_REFCOUNT_TREE)
		return 1;
	return 0;
}

/* set / clear functions because cluster events can make these happen
 * in parallel so we want the transitions to be atomic. this also
 * means that any future flags osb_flags must be protected by spinlock
 * too! */
static inline void ocfs2_set_osb_flag(struct ocfs2_super *osb,
				      unsigned long flag)
{
	spin_lock(&osb->osb_lock);
	osb->osb_flags |= flag;
	spin_unlock(&osb->osb_lock);
}

static inline void ocfs2_set_ro_flag(struct ocfs2_super *osb,
				     int hard)
{
	spin_lock(&osb->osb_lock);
	osb->osb_flags &= ~(OCFS2_OSB_SOFT_RO|OCFS2_OSB_HARD_RO);
	if (hard)
		osb->osb_flags |= OCFS2_OSB_HARD_RO;
	else
		osb->osb_flags |= OCFS2_OSB_SOFT_RO;
	spin_unlock(&osb->osb_lock);
}

static inline int ocfs2_is_hard_readonly(struct ocfs2_super *osb)
{
	int ret;

	spin_lock(&osb->osb_lock);
	ret = osb->osb_flags & OCFS2_OSB_HARD_RO;
	spin_unlock(&osb->osb_lock);

	return ret;
}

static inline int ocfs2_is_soft_readonly(struct ocfs2_super *osb)
{
	int ret;

	spin_lock(&osb->osb_lock);
	ret = osb->osb_flags & OCFS2_OSB_SOFT_RO;
	spin_unlock(&osb->osb_lock);

	return ret;
}

static inline int ocfs2_clusterinfo_valid(struct ocfs2_super *osb)
{
	return (osb->s_feature_incompat &
		(OCFS2_FEATURE_INCOMPAT_USERSPACE_STACK |
		 OCFS2_FEATURE_INCOMPAT_CLUSTERINFO));
}

static inline int ocfs2_userspace_stack(struct ocfs2_super *osb)
{
	if (ocfs2_clusterinfo_valid(osb) &&
	    memcmp(osb->osb_cluster_stack, OCFS2_CLASSIC_CLUSTER_STACK,
		   OCFS2_STACK_LABEL_LEN))
		return 1;
	return 0;
}

static inline int ocfs2_o2cb_stack(struct ocfs2_super *osb)
{
	if (ocfs2_clusterinfo_valid(osb) &&
	    !memcmp(osb->osb_cluster_stack, OCFS2_CLASSIC_CLUSTER_STACK,
		   OCFS2_STACK_LABEL_LEN))
		return 1;
	return 0;
}

static inline int ocfs2_cluster_o2cb_global_heartbeat(struct ocfs2_super *osb)
{
	return ocfs2_o2cb_stack(osb) &&
		(osb->osb_stackflags & OCFS2_CLUSTER_O2CB_GLOBAL_HEARTBEAT);
}

static inline int ocfs2_mount_local(struct ocfs2_super *osb)
{
	return (osb->s_feature_incompat & OCFS2_FEATURE_INCOMPAT_LOCAL_MOUNT);
}

static inline int ocfs2_uses_extended_slot_map(struct ocfs2_super *osb)
{
	return (osb->s_feature_incompat &
		OCFS2_FEATURE_INCOMPAT_EXTENDED_SLOT_MAP);
}


#define OCFS2_IS_VALID_DINODE(ptr)					\
	(!strcmp((ptr)->i_signature, OCFS2_INODE_SIGNATURE))

#define OCFS2_IS_VALID_EXTENT_BLOCK(ptr)				\
	(!strcmp((ptr)->h_signature, OCFS2_EXTENT_BLOCK_SIGNATURE))

#define OCFS2_IS_VALID_GROUP_DESC(ptr)					\
	(!strcmp((ptr)->bg_signature, OCFS2_GROUP_DESC_SIGNATURE))


#define OCFS2_IS_VALID_XATTR_BLOCK(ptr)					\
	(!strcmp((ptr)->xb_signature, OCFS2_XATTR_BLOCK_SIGNATURE))

#define OCFS2_IS_VALID_DIR_TRAILER(ptr)					\
	(!strcmp((ptr)->db_signature, OCFS2_DIR_TRAILER_SIGNATURE))

#define OCFS2_IS_VALID_DX_ROOT(ptr)					\
	(!strcmp((ptr)->dr_signature, OCFS2_DX_ROOT_SIGNATURE))

#define OCFS2_IS_VALID_DX_LEAF(ptr)					\
	(!strcmp((ptr)->dl_signature, OCFS2_DX_LEAF_SIGNATURE))

#define OCFS2_IS_VALID_REFCOUNT_BLOCK(ptr)				\
	(!strcmp((ptr)->rf_signature, OCFS2_REFCOUNT_BLOCK_SIGNATURE))

static inline unsigned long ino_from_blkno(struct super_block *sb,
					   u64 blkno)
{
	return (unsigned long)(blkno & (u64)ULONG_MAX);
}

static inline u64 ocfs2_clusters_to_blocks(struct super_block *sb,
					   u32 clusters)
{
	int c_to_b_bits = OCFS2_SB(sb)->s_clustersize_bits -
		sb->s_blocksize_bits;

	return (u64)clusters << c_to_b_bits;
}

static inline u32 ocfs2_blocks_to_clusters(struct super_block *sb,
					   u64 blocks)
{
	int b_to_c_bits = OCFS2_SB(sb)->s_clustersize_bits -
		sb->s_blocksize_bits;

	return (u32)(blocks >> b_to_c_bits);
}

static inline unsigned int ocfs2_clusters_for_bytes(struct super_block *sb,
						    u64 bytes)
{
	int cl_bits = OCFS2_SB(sb)->s_clustersize_bits;
	unsigned int clusters;

	bytes += OCFS2_SB(sb)->s_clustersize - 1;
	/* OCFS2 just cannot have enough clusters to overflow this */
	clusters = (unsigned int)(bytes >> cl_bits);

	return clusters;
}

static inline unsigned int ocfs2_bytes_to_clusters(struct super_block *sb,
		u64 bytes)
{
	int cl_bits = OCFS2_SB(sb)->s_clustersize_bits;
	unsigned int clusters;

	clusters = (unsigned int)(bytes >> cl_bits);
	return clusters;
}

static inline u64 ocfs2_blocks_for_bytes(struct super_block *sb,
					 u64 bytes)
{
	bytes += sb->s_blocksize - 1;
	return bytes >> sb->s_blocksize_bits;
}

static inline u64 ocfs2_clusters_to_bytes(struct super_block *sb,
					  u32 clusters)
{
	return (u64)clusters << OCFS2_SB(sb)->s_clustersize_bits;
}

static inline u64 ocfs2_block_to_cluster_start(struct super_block *sb,
					       u64 blocks)
{
	int bits = OCFS2_SB(sb)->s_clustersize_bits - sb->s_blocksize_bits;
	unsigned int clusters;

	clusters = ocfs2_blocks_to_clusters(sb, blocks);
	return (u64)clusters << bits;
}

static inline u64 ocfs2_align_bytes_to_clusters(struct super_block *sb,
						u64 bytes)
{
	int cl_bits = OCFS2_SB(sb)->s_clustersize_bits;
	unsigned int clusters;

	clusters = ocfs2_clusters_for_bytes(sb, bytes);
	return (u64)clusters << cl_bits;
}

static inline u64 ocfs2_align_bytes_to_blocks(struct super_block *sb,
					      u64 bytes)
{
	u64 blocks;

        blocks = ocfs2_blocks_for_bytes(sb, bytes);
	return blocks << sb->s_blocksize_bits;
}

static inline unsigned long ocfs2_align_bytes_to_sectors(u64 bytes)
{
	return (unsigned long)((bytes + 511) >> 9);
}

static inline unsigned int ocfs2_page_index_to_clusters(struct super_block *sb,
							unsigned long pg_index)
{
	u32 clusters = pg_index;
	unsigned int cbits = OCFS2_SB(sb)->s_clustersize_bits;

	if (unlikely(PAGE_CACHE_SHIFT > cbits))
		clusters = pg_index << (PAGE_CACHE_SHIFT - cbits);
	else if (PAGE_CACHE_SHIFT < cbits)
		clusters = pg_index >> (cbits - PAGE_CACHE_SHIFT);

	return clusters;
}

/*
 * Find the 1st page index which covers the given clusters.
 */
static inline pgoff_t ocfs2_align_clusters_to_page_index(struct super_block *sb,
							u32 clusters)
{
	unsigned int cbits = OCFS2_SB(sb)->s_clustersize_bits;
        pgoff_t index = clusters;

	if (PAGE_CACHE_SHIFT > cbits) {
		index = (pgoff_t)clusters >> (PAGE_CACHE_SHIFT - cbits);
	} else if (PAGE_CACHE_SHIFT < cbits) {
		index = (pgoff_t)clusters << (cbits - PAGE_CACHE_SHIFT);
	}

	return index;
}

static inline unsigned int ocfs2_pages_per_cluster(struct super_block *sb)
{
	unsigned int cbits = OCFS2_SB(sb)->s_clustersize_bits;
	unsigned int pages_per_cluster = 1;

	if (PAGE_CACHE_SHIFT < cbits)
		pages_per_cluster = 1 << (cbits - PAGE_CACHE_SHIFT);

	return pages_per_cluster;
}

static inline unsigned int ocfs2_megabytes_to_clusters(struct super_block *sb,
						       unsigned int megs)
{
	BUILD_BUG_ON(OCFS2_MAX_CLUSTERSIZE > 1048576);

	return megs << (20 - OCFS2_SB(sb)->s_clustersize_bits);
}

static inline unsigned int ocfs2_clusters_to_megabytes(struct super_block *sb,
						       unsigned int clusters)
{
	return clusters >> (20 - OCFS2_SB(sb)->s_clustersize_bits);
}

static inline void _ocfs2_set_bit(unsigned int bit, unsigned long *bitmap)
{
	__set_bit_le(bit, bitmap);
}
#define ocfs2_set_bit(bit, addr) _ocfs2_set_bit((bit), (unsigned long *)(addr))

static inline void _ocfs2_clear_bit(unsigned int bit, unsigned long *bitmap)
{
	__clear_bit_le(bit, bitmap);
}
#define ocfs2_clear_bit(bit, addr) _ocfs2_clear_bit((bit), (unsigned long *)(addr))

#define ocfs2_test_bit test_bit_le
#define ocfs2_find_next_zero_bit find_next_zero_bit_le
#define ocfs2_find_next_bit find_next_bit_le

static inline void *correct_addr_and_bit_unaligned(int *bit, void *addr)
{
#if BITS_PER_LONG == 64
	*bit += ((unsigned long) addr & 7UL) << 3;
	addr = (void *) ((unsigned long) addr & ~7UL);
#elif BITS_PER_LONG == 32
	*bit += ((unsigned long) addr & 3UL) << 3;
	addr = (void *) ((unsigned long) addr & ~3UL);
#else
#error "how many bits you are?!"
#endif
	return addr;
}

static inline void ocfs2_set_bit_unaligned(int bit, void *bitmap)
{
	bitmap = correct_addr_and_bit_unaligned(&bit, bitmap);
	ocfs2_set_bit(bit, bitmap);
}

static inline void ocfs2_clear_bit_unaligned(int bit, void *bitmap)
{
	bitmap = correct_addr_and_bit_unaligned(&bit, bitmap);
	ocfs2_clear_bit(bit, bitmap);
}

static inline int ocfs2_test_bit_unaligned(int bit, void *bitmap)
{
	bitmap = correct_addr_and_bit_unaligned(&bit, bitmap);
	return ocfs2_test_bit(bit, bitmap);
}

static inline int ocfs2_find_next_zero_bit_unaligned(void *bitmap, int max,
							int start)
{
	int fix = 0, ret, tmpmax;
	bitmap = correct_addr_and_bit_unaligned(&fix, bitmap);
	tmpmax = max + fix;
	start += fix;

	ret = ocfs2_find_next_zero_bit(bitmap, tmpmax, start) - fix;
	if (ret > max)
		return max;
	return ret;
}

#endif  /* OCFS2_H */
<|MERGE_RESOLUTION|>--- conflicted
+++ resolved
@@ -502,11 +502,7 @@
 
 static inline int ocfs2_supports_append_dio(struct ocfs2_super *osb)
 {
-<<<<<<< HEAD
-	if (osb->s_feature_ro_compat & OCFS2_FEATURE_RO_COMPAT_APPEND_DIO)
-=======
 	if (osb->s_feature_incompat & OCFS2_FEATURE_INCOMPAT_APPEND_DIO)
->>>>>>> d525211f
 		return 1;
 	return 0;
 }
